package db

import (
	"database/sql"
	"fmt"
	"math"
	"strings"

	"github.com/attestantio/go-eth2-client/spec/phase0"
	"github.com/ethpandaops/dora/dbtypes"
	"github.com/jmoiron/sqlx"
	"github.com/mitchellh/mapstructure"
)

func InsertSlot(slot *dbtypes.Slot, tx *sqlx.Tx) error {
	_, err := tx.Exec(EngineQuery(map[dbtypes.DBEngineType]string{
		dbtypes.DBEnginePgsql: `
			INSERT INTO slots (
				slot, proposer, status, root, parent_root, state_root, graffiti, graffiti_text,
<<<<<<< HEAD
				attestation_count, deposit_count, exit_count, withdraw_count, withdraw_amount, attester_slashing_count, 
				proposer_slashing_count, bls_change_count, eth_transaction_count, eth_block_number, eth_block_hash, 
				eth_block_extra, eth_block_extra_text, sync_participation, fork_id, payload_status
			) VALUES ($1, $2, $3, $4, $5, $6, $7, $8, $9, $10, $11, $12, $13, $14, $15, $16, $17, $18, $19, $20, $21, $22, $23, $24)
=======
				attestation_count, deposit_count, exit_count, withdraw_count, withdraw_amount, attester_slashing_count,
				proposer_slashing_count, bls_change_count, eth_transaction_count, eth_block_number, eth_block_hash,
				eth_block_extra, eth_block_extra_text, sync_participation, fork_id, blob_count, eth_gas_used,
				eth_gas_limit, eth_base_fee, eth_fee_recipient, block_size, recv_delay, min_exec_time, max_exec_time, exec_times
			) VALUES ($1, $2, $3, $4, $5, $6, $7, $8, $9, $10, $11, $12, $13, $14, $15, $16, $17, $18, $19, $20, $21, $22, $23, $24, $25, $26, $27, $28, $29, $30, $31, $32, $33)
>>>>>>> 9b48285f
			ON CONFLICT (slot, root) DO UPDATE SET
				status = excluded.status,
				eth_block_extra = excluded.eth_block_extra,
				eth_block_extra_text = excluded.eth_block_extra_text,
				fork_id = excluded.fork_id,
				payload_status = excluded.payload_status`,
		dbtypes.DBEngineSqlite: `
			INSERT OR REPLACE INTO slots (
				slot, proposer, status, root, parent_root, state_root, graffiti, graffiti_text,
<<<<<<< HEAD
				attestation_count, deposit_count, exit_count, withdraw_count, withdraw_amount, attester_slashing_count, 
				proposer_slashing_count, bls_change_count, eth_transaction_count, eth_block_number, eth_block_hash, 
				eth_block_extra, eth_block_extra_text, sync_participation, fork_id, payload_status
			) VALUES ($1, $2, $3, $4, $5, $6, $7, $8, $9, $10, $11, $12, $13, $14, $15, $16, $17, $18, $19, $20, $21, $22, $23, $24)`,
=======
				attestation_count, deposit_count, exit_count, withdraw_count, withdraw_amount, attester_slashing_count,
				proposer_slashing_count, bls_change_count, eth_transaction_count, eth_block_number, eth_block_hash,
				eth_block_extra, eth_block_extra_text, sync_participation, fork_id, blob_count, eth_gas_used,
				eth_gas_limit, eth_base_fee, eth_fee_recipient, block_size, recv_delay, min_exec_time, max_exec_time, exec_times
			) VALUES ($1, $2, $3, $4, $5, $6, $7, $8, $9, $10, $11, $12, $13, $14, $15, $16, $17, $18, $19, $20, $21, $22, $23, $24, $25, $26, $27, $28, $29, $30, $31, $32, $33)`,
>>>>>>> 9b48285f
	}),
		slot.Slot, slot.Proposer, slot.Status, slot.Root, slot.ParentRoot, slot.StateRoot, slot.Graffiti, slot.GraffitiText,
		slot.AttestationCount, slot.DepositCount, slot.ExitCount, slot.WithdrawCount, slot.WithdrawAmount, slot.AttesterSlashingCount,
		slot.ProposerSlashingCount, slot.BLSChangeCount, slot.EthTransactionCount, slot.EthBlockNumber, slot.EthBlockHash,
<<<<<<< HEAD
		slot.EthBlockExtra, slot.EthBlockExtraText, slot.SyncParticipation, slot.ForkId, slot.PayloadStatus)
=======
		slot.EthBlockExtra, slot.EthBlockExtraText, slot.SyncParticipation, slot.ForkId, slot.BlobCount, slot.EthGasUsed,
		slot.EthGasLimit, slot.EthBaseFee, slot.EthFeeRecipient, slot.BlockSize, slot.RecvDelay, slot.MinExecTime, slot.MaxExecTime, slot.ExecTimes)
>>>>>>> 9b48285f
	if err != nil {
		return err
	}

	_, err = tx.Exec("DELETE FROM slots WHERE slot = $1 AND proposer = $2 AND status = 0", slot.Slot, slot.Proposer)
	if err != nil {
		return err
	}

	return nil
}

func InsertMissingSlot(block *dbtypes.SlotHeader, tx *sqlx.Tx) error {
	var blockCount int
	err := ReaderDb.Get(&blockCount, `
		SELECT
			COUNT(*)
		FROM slots
		WHERE slot = $1 AND proposer = $2
	`, block.Slot, block.Proposer)
	if err != nil {
		return err
	}

	if blockCount > 0 {
		return nil
	}

	_, err = tx.Exec(EngineQuery(map[dbtypes.DBEngineType]string{
		dbtypes.DBEnginePgsql: `
			INSERT INTO slots (
				slot, proposer, status, root
			) VALUES ($1, $2, $3, '0x')
			ON CONFLICT (slot, root) DO UPDATE SET
			proposer = excluded.proposer`,
		dbtypes.DBEngineSqlite: `
			INSERT OR REPLACE INTO slots (
				slot, proposer, status, root
			) VALUES ($1, $2, $3, '0x')`,
	}),
		block.Slot, block.Proposer, block.Status)
	if err != nil {
		return err
	}
	return nil
}

func GetSlotsRange(firstSlot uint64, lastSlot uint64, withMissing bool, withOrphaned bool) []*dbtypes.AssignedSlot {
	var sql strings.Builder
	fmt.Fprintf(&sql, `SELECT slots.slot, slots.proposer`)
	blockFields := []string{
		"state_root", "root", "slot", "proposer", "status", "parent_root", "graffiti", "graffiti_text",
		"attestation_count", "deposit_count", "exit_count", "withdraw_count", "withdraw_amount", "attester_slashing_count",
		"proposer_slashing_count", "bls_change_count", "eth_transaction_count", "eth_block_number", "eth_block_hash",
<<<<<<< HEAD
		"eth_block_extra", "eth_block_extra_text", "sync_participation", "fork_id", "payload_status",
=======
		"eth_block_extra", "eth_block_extra_text", "sync_participation", "fork_id", "blob_count", "eth_gas_used",
		"eth_gas_limit", "eth_base_fee", "eth_fee_recipient", "block_size", "recv_delay", "min_exec_time", "max_exec_time", "exec_times",
>>>>>>> 9b48285f
	}
	for _, blockField := range blockFields {
		fmt.Fprintf(&sql, ", slots.%v AS \"block.%v\"", blockField, blockField)
	}
	fmt.Fprintf(&sql, ` FROM slots `)
	fmt.Fprintf(&sql, ` WHERE slot <= $1 AND slot >= $2 `)

	if !withMissing {
		fmt.Fprintf(&sql, ` AND slots.status != 0 `)
	}
	if !withOrphaned {
		fmt.Fprintf(&sql, ` AND slots.status != 2 `)
	}
	fmt.Fprintf(&sql, ` ORDER BY slot DESC `)

	rows, err := ReaderDb.Query(sql.String(), firstSlot, lastSlot)
	if err != nil {
		logger.WithError(err).Errorf("Error while fetching slots range: %v", sql.String())
		return nil
	}

	return parseAssignedSlots(rows, blockFields, 2)
}

func GetSlotsByParentRoot(parentRoot []byte) []*dbtypes.Slot {
	slots := []*dbtypes.Slot{}
	err := ReaderDb.Select(&slots, `
	SELECT
		slot, proposer, status, root, parent_root, state_root, graffiti, graffiti_text,
<<<<<<< HEAD
		attestation_count, deposit_count, exit_count, withdraw_count, withdraw_amount, attester_slashing_count, 
		proposer_slashing_count, bls_change_count, eth_transaction_count, eth_block_number, eth_block_hash, 
		eth_block_extra, eth_block_extra_text, sync_participation, fork_id, payload_status
=======
		attestation_count, deposit_count, exit_count, withdraw_count, withdraw_amount, attester_slashing_count,
		proposer_slashing_count, bls_change_count, eth_transaction_count, eth_block_number, eth_block_hash,
		eth_block_extra, eth_block_extra_text, sync_participation, fork_id, blob_count, eth_gas_used,
		eth_gas_limit, eth_base_fee, eth_fee_recipient, block_size, recv_delay, min_exec_time, max_exec_time, exec_times
>>>>>>> 9b48285f
	FROM slots
	WHERE parent_root = $1
	ORDER BY slot DESC
	`, parentRoot)
	if err != nil {
		logger.Errorf("Error while fetching slots by parent root: %v", err)
		return nil
	}
	return slots
}

func GetSlotByRoot(root []byte) *dbtypes.Slot {
	block := dbtypes.Slot{}
	err := ReaderDb.Get(&block, `
	SELECT
		root, slot, parent_root, state_root, status, proposer, graffiti, graffiti_text,
		attestation_count, deposit_count, exit_count, withdraw_count, withdraw_amount, attester_slashing_count,
		proposer_slashing_count, bls_change_count, eth_transaction_count, eth_block_number, eth_block_hash,
<<<<<<< HEAD
		eth_block_extra, eth_block_extra_text, sync_participation, fork_id, payload_status
=======
		eth_block_extra, eth_block_extra_text, sync_participation, fork_id, blob_count, eth_gas_used,
		eth_gas_limit, eth_base_fee, eth_fee_recipient, block_size, recv_delay, min_exec_time, max_exec_time, exec_times
>>>>>>> 9b48285f
	FROM slots
	WHERE root = $1
	`, root)
	if err != nil {
		//logger.Errorf("Error while fetching block by root 0x%x: %v", root, err)
		return nil
	}
	return &block
}

func GetSlotsByRoots(roots [][]byte) map[phase0.Root]*dbtypes.Slot {
	argIdx := 0
	args := make([]any, len(roots))
	plcList := make([]string, len(roots))
	for i, root := range roots {
		plcList[i] = fmt.Sprintf("$%v", argIdx+1)
		args[argIdx] = root
		argIdx += 1
	}

	sql := fmt.Sprintf(
		`SELECT
			root, slot, parent_root, state_root, status, proposer, graffiti, graffiti_text,
			attestation_count, deposit_count, exit_count, withdraw_count, withdraw_amount, attester_slashing_count,
			proposer_slashing_count, bls_change_count, eth_transaction_count, eth_block_number, eth_block_hash,
<<<<<<< HEAD
			eth_block_extra, eth_block_extra_text, sync_participation, fork_id, payload_status
=======
			eth_block_extra, eth_block_extra_text, sync_participation, fork_id, blob_count, eth_gas_used,
			eth_gas_limit, eth_base_fee, eth_fee_recipient, block_size, recv_delay, min_exec_time, max_exec_time, exec_times
>>>>>>> 9b48285f
		FROM slots
		WHERE root IN (%v)
		ORDER BY slot DESC`,
		strings.Join(plcList, ", "),
	)

	slots := []*dbtypes.Slot{}
	err := ReaderDb.Select(&slots, sql, args...)
	if err != nil {
		logger.Errorf("Error while fetching block by roots: %v", err)
		return nil
	}

	slotMap := make(map[phase0.Root]*dbtypes.Slot)
	for _, slot := range slots {
		slotMap[phase0.Root(slot.Root)] = slot
	}

	return slotMap
}

func GetBlockHeadByRoot(root []byte) *dbtypes.BlockHead {
	blockHead := dbtypes.BlockHead{}
	err := ReaderDb.Get(&blockHead, `
	SELECT
		root, slot, parent_root, fork_id
	FROM slots
	WHERE root = $1
	`, root)
	if err != nil {
		return nil
	}
	return &blockHead
}

func GetBlockHeadBySlot(slot uint64) *dbtypes.BlockHead {
	blockHead := dbtypes.BlockHead{}
	err := ReaderDb.Get(&blockHead, `
	SELECT
		root, slot, parent_root, fork_id
	FROM slots
	ORDER BY status ASC
	WHERE status != 0 AND slot = $1
	LIMIT 1
	`, slot)
	if err != nil {
		return nil
	}
	return &blockHead
}

func GetSlotsByBlockHash(blockHash []byte) []*dbtypes.Slot {
	slots := []*dbtypes.Slot{}
	err := ReaderDb.Select(&slots, `
	SELECT
		slot, proposer, status, root, parent_root, state_root, graffiti, graffiti_text,
<<<<<<< HEAD
		attestation_count, deposit_count, exit_count, withdraw_count, withdraw_amount, attester_slashing_count, 
		proposer_slashing_count, bls_change_count, eth_transaction_count, eth_block_number, eth_block_hash, 
		eth_block_extra, eth_block_extra_text, sync_participation, fork_id, payload_status
=======
		attestation_count, deposit_count, exit_count, withdraw_count, withdraw_amount, attester_slashing_count,
		proposer_slashing_count, bls_change_count, eth_transaction_count, eth_block_number, eth_block_hash,
		eth_block_extra, eth_block_extra_text, sync_participation, fork_id, blob_count, eth_gas_used,
		eth_gas_limit, eth_base_fee, eth_fee_recipient, block_size, recv_delay, min_exec_time, max_exec_time, exec_times
>>>>>>> 9b48285f
	FROM slots
	WHERE eth_block_hash = $1
	ORDER BY slot DESC
	`, blockHash)
	if err != nil {
		logger.Errorf("Error while fetching slots by block hash: %v", err)
		return nil
	}
	return slots
}

func parseAssignedSlots(rows *sql.Rows, fields []string, fieldsOffset int) []*dbtypes.AssignedSlot {
	blockAssignments := []*dbtypes.AssignedSlot{}

	scanArgs := make([]interface{}, len(fields)+fieldsOffset)
	for rows.Next() {
		scanVals := make([]interface{}, len(fields)+fieldsOffset)
		for i := range scanArgs {
			scanArgs[i] = &scanVals[i]
		}
		err := rows.Scan(scanArgs...)
		if err != nil {
			logger.Errorf("Error while parsing assigned block: %v", err)
			continue
		}

		blockAssignment := dbtypes.AssignedSlot{}
		blockAssignment.Slot = uint64(scanVals[0].(int64))
		blockAssignment.Proposer = uint64(scanVals[1].(int64))

		if scanVals[2] != nil {
			blockValMap := map[string]interface{}{}
			for idx, fName := range fields {
				blockValMap[fName] = scanVals[idx+fieldsOffset]
			}
			var block dbtypes.Slot
			cfg := &mapstructure.DecoderConfig{
				Metadata: nil,
				Result:   &block,
				TagName:  "db",
			}
			decoder, _ := mapstructure.NewDecoder(cfg)
			decoder.Decode(blockValMap)
			blockAssignment.Block = &block
		}

		blockAssignments = append(blockAssignments, &blockAssignment)
	}

	return blockAssignments
}

func GetFilteredSlots(filter *dbtypes.BlockFilter, firstSlot uint64, offset uint64, limit uint32) []*dbtypes.AssignedSlot {
	var sql strings.Builder
	fmt.Fprintf(&sql, `SELECT slots.slot, slots.proposer`)
	blockFields := []string{
		"state_root", "root", "slot", "proposer", "status", "parent_root", "graffiti", "graffiti_text",
		"attestation_count", "deposit_count", "exit_count", "withdraw_count", "withdraw_amount", "attester_slashing_count",
		"proposer_slashing_count", "bls_change_count", "eth_transaction_count", "eth_block_number", "eth_block_hash",
<<<<<<< HEAD
		"eth_block_extra", "eth_block_extra_text", "sync_participation", "fork_id", "payload_status",
=======
		"eth_block_extra", "eth_block_extra_text", "sync_participation", "fork_id", "blob_count", "eth_gas_used",
		"eth_gas_limit", "eth_base_fee", "eth_fee_recipient", "block_size", "recv_delay", "min_exec_time", "max_exec_time", "exec_times",
>>>>>>> 9b48285f
	}
	for _, blockField := range blockFields {
		fmt.Fprintf(&sql, ", slots.%v AS \"block.%v\"", blockField, blockField)
	}
	fmt.Fprintf(&sql, ` FROM slots `)
	if filter.ProposerName != "" {
		fmt.Fprintf(&sql, ` LEFT JOIN validator_names ON validator_names."index" = slots.proposer `)
	}

	argIdx := 0
	args := make([]any, 0)

	argIdx++
	fmt.Fprintf(&sql, ` WHERE slots.slot < $%v `, argIdx)
	args = append(args, firstSlot)

	if filter.WithMissing == 0 {
		fmt.Fprintf(&sql, ` AND slots.status != 0 `)
	} else if filter.WithMissing == 2 {
		fmt.Fprintf(&sql, ` AND slots.status = 0 `)
	}
	if filter.WithOrphaned == 0 {
		fmt.Fprintf(&sql, ` AND slots.status != 2 `)
	} else if filter.WithOrphaned == 2 {
		fmt.Fprintf(&sql, ` AND slots.status = 2 `)
	}
	if filter.ProposerIndex != nil {
		argIdx++
		fmt.Fprintf(&sql, ` AND slots.proposer = $%v `, argIdx)
		args = append(args, *filter.ProposerIndex)
	}
	if filter.Graffiti != "" {
		argIdx++
		if filter.InvertGraffiti {
			fmt.Fprintf(&sql, EngineQuery(map[dbtypes.DBEngineType]string{
				dbtypes.DBEnginePgsql:  ` AND (slots.graffiti_text IS NULL OR slots.graffiti_text = '' OR slots.graffiti_text NOT ilike $%v) `,
				dbtypes.DBEngineSqlite: ` AND (slots.graffiti_text IS NULL OR slots.graffiti_text = '' OR slots.graffiti_text NOT LIKE $%v) `,
			}), argIdx)
		} else {
			fmt.Fprintf(&sql, EngineQuery(map[dbtypes.DBEngineType]string{
				dbtypes.DBEnginePgsql:  ` AND slots.graffiti_text ilike $%v `,
				dbtypes.DBEngineSqlite: ` AND slots.graffiti_text LIKE $%v `,
			}), argIdx)
		}
		args = append(args, "%"+filter.Graffiti+"%")
	}
	if filter.ExtraData != "" {
		argIdx++
		if filter.InvertExtraData {
			fmt.Fprintf(&sql, EngineQuery(map[dbtypes.DBEngineType]string{
				dbtypes.DBEnginePgsql:  ` AND (slots.eth_block_extra_text IS NULL OR slots.eth_block_extra_text = '' OR slots.eth_block_extra_text NOT ilike $%v) `,
				dbtypes.DBEngineSqlite: ` AND (slots.eth_block_extra_text IS NULL OR slots.eth_block_extra_text = '' OR slots.eth_block_extra_text NOT LIKE $%v) `,
			}), argIdx)
		} else {
			fmt.Fprintf(&sql, EngineQuery(map[dbtypes.DBEngineType]string{
				dbtypes.DBEnginePgsql:  ` AND slots.eth_block_extra_text ilike $%v `,
				dbtypes.DBEngineSqlite: ` AND slots.eth_block_extra_text LIKE $%v `,
			}), argIdx)
		}
		args = append(args, "%"+filter.ExtraData+"%")
	}
	if filter.ProposerName != "" {
		argIdx++
		if filter.InvertProposer {
			fmt.Fprintf(&sql, EngineQuery(map[dbtypes.DBEngineType]string{
				dbtypes.DBEnginePgsql:  ` AND (validator_names.name IS NULL OR validator_names.name = '' OR validator_names.name NOT ilike $%v) `,
				dbtypes.DBEngineSqlite: ` AND (validator_names.name IS NULL OR validator_names.name = '' OR validator_names.name NOT LIKE $%v) `,
			}), argIdx)
		} else {
			fmt.Fprintf(&sql, EngineQuery(map[dbtypes.DBEngineType]string{
				dbtypes.DBEnginePgsql:  ` AND validator_names.name ilike $%v `,
				dbtypes.DBEngineSqlite: ` AND validator_names.name LIKE $%v `,
			}), argIdx)
		}
		args = append(args, "%"+filter.ProposerName+"%")
	}
	if filter.MinSyncParticipation != nil {
		argIdx++
		fmt.Fprintf(&sql, ` AND slots.sync_participation >= $%v `, argIdx)
		args = append(args, *filter.MinSyncParticipation)
	}
	if filter.MaxSyncParticipation != nil {
		argIdx++
		fmt.Fprintf(&sql, ` AND slots.sync_participation <= $%v `, argIdx)
		args = append(args, *filter.MaxSyncParticipation)
	}
	if filter.MinExecTime != nil {
		argIdx++
		fmt.Fprintf(&sql, ` AND slots.max_exec_time >= $%v `, argIdx)
		args = append(args, *filter.MinExecTime)
	}
	if filter.MaxExecTime != nil {
		argIdx++
		fmt.Fprintf(&sql, ` AND slots.max_exec_time <= $%v `, argIdx)
		args = append(args, *filter.MaxExecTime)
	}

	fmt.Fprintf(&sql, `	ORDER BY slots.slot DESC `)
	fmt.Fprintf(&sql, ` LIMIT $%v OFFSET $%v `, argIdx+1, argIdx+2)
	argIdx += 2
	args = append(args, limit)
	args = append(args, offset)

	//fmt.Printf("sql: %v, args: %v\n", sql.String(), args)
	rows, err := ReaderDb.Query(sql.String(), args...)
	if err != nil {
		logger.WithError(err).Errorf("Error while fetching filtered slots: %v", sql.String())
		return nil
	}

	return parseAssignedSlots(rows, blockFields, 2)
}

func GetSlotStatus(blockRoots [][]byte) []*dbtypes.BlockStatus {
	orphanedRefs := []*dbtypes.BlockStatus{}
	if len(blockRoots) == 0 {
		return orphanedRefs
	}
	var sql strings.Builder
	fmt.Fprintf(&sql, `
	SELECT
		root, status
	FROM slots
	WHERE root in (`)
	argIdx := 0
	args := make([]any, len(blockRoots))
	for i, root := range blockRoots {
		if i > 0 {
			fmt.Fprintf(&sql, ", ")
		}
		fmt.Fprintf(&sql, "$%v", argIdx+1)
		args[argIdx] = root
		argIdx += 1
	}
	fmt.Fprintf(&sql, ")")
	err := ReaderDb.Select(&orphanedRefs, sql.String(), args...)
	if err != nil {
		logger.Errorf("Error while fetching orphaned status: %v", err)
		return nil
	}
	return orphanedRefs
}

func GetHighestRootBeforeSlot(slot uint64, withOrphaned bool) []byte {
	var result []byte
	statusFilter := ""
	if !withOrphaned {
		statusFilter = "AND status != 2"
	}

	err := ReaderDb.Get(&result, `
	SELECT root FROM slots WHERE slot < $1 `+statusFilter+` AND status != 0 ORDER BY slot DESC LIMIT 1
	`, slot)
	if err != nil {
		return nil
	}
	return result
}

func GetSlotAssignment(slot uint64) uint64 {
	proposer := uint64(math.MaxInt64)
	err := ReaderDb.Get(&proposer, `
	SELECT
		proposer
	FROM slots
	WHERE slot = $1 AND status IN (0, 1)
	`, slot)
	if err != nil {
		return math.MaxInt64
	}
	return proposer
}<|MERGE_RESOLUTION|>--- conflicted
+++ resolved
@@ -17,18 +17,12 @@
 		dbtypes.DBEnginePgsql: `
 			INSERT INTO slots (
 				slot, proposer, status, root, parent_root, state_root, graffiti, graffiti_text,
-<<<<<<< HEAD
-				attestation_count, deposit_count, exit_count, withdraw_count, withdraw_amount, attester_slashing_count, 
-				proposer_slashing_count, bls_change_count, eth_transaction_count, eth_block_number, eth_block_hash, 
-				eth_block_extra, eth_block_extra_text, sync_participation, fork_id, payload_status
-			) VALUES ($1, $2, $3, $4, $5, $6, $7, $8, $9, $10, $11, $12, $13, $14, $15, $16, $17, $18, $19, $20, $21, $22, $23, $24)
-=======
 				attestation_count, deposit_count, exit_count, withdraw_count, withdraw_amount, attester_slashing_count,
 				proposer_slashing_count, bls_change_count, eth_transaction_count, eth_block_number, eth_block_hash,
 				eth_block_extra, eth_block_extra_text, sync_participation, fork_id, blob_count, eth_gas_used,
-				eth_gas_limit, eth_base_fee, eth_fee_recipient, block_size, recv_delay, min_exec_time, max_exec_time, exec_times
-			) VALUES ($1, $2, $3, $4, $5, $6, $7, $8, $9, $10, $11, $12, $13, $14, $15, $16, $17, $18, $19, $20, $21, $22, $23, $24, $25, $26, $27, $28, $29, $30, $31, $32, $33)
->>>>>>> 9b48285f
+				eth_gas_limit, eth_base_fee, eth_fee_recipient, block_size, recv_delay, min_exec_time, max_exec_time,
+				exec_times, payload_status
+			) VALUES ($1, $2, $3, $4, $5, $6, $7, $8, $9, $10, $11, $12, $13, $14, $15, $16, $17, $18, $19, $20, $21, $22, $23, $24, $25, $26, $27, $28, $29, $30, $31, $32, $33, $34)
 			ON CONFLICT (slot, root) DO UPDATE SET
 				status = excluded.status,
 				eth_block_extra = excluded.eth_block_extra,
@@ -38,28 +32,19 @@
 		dbtypes.DBEngineSqlite: `
 			INSERT OR REPLACE INTO slots (
 				slot, proposer, status, root, parent_root, state_root, graffiti, graffiti_text,
-<<<<<<< HEAD
-				attestation_count, deposit_count, exit_count, withdraw_count, withdraw_amount, attester_slashing_count, 
-				proposer_slashing_count, bls_change_count, eth_transaction_count, eth_block_number, eth_block_hash, 
-				eth_block_extra, eth_block_extra_text, sync_participation, fork_id, payload_status
-			) VALUES ($1, $2, $3, $4, $5, $6, $7, $8, $9, $10, $11, $12, $13, $14, $15, $16, $17, $18, $19, $20, $21, $22, $23, $24)`,
-=======
 				attestation_count, deposit_count, exit_count, withdraw_count, withdraw_amount, attester_slashing_count,
 				proposer_slashing_count, bls_change_count, eth_transaction_count, eth_block_number, eth_block_hash,
 				eth_block_extra, eth_block_extra_text, sync_participation, fork_id, blob_count, eth_gas_used,
-				eth_gas_limit, eth_base_fee, eth_fee_recipient, block_size, recv_delay, min_exec_time, max_exec_time, exec_times
-			) VALUES ($1, $2, $3, $4, $5, $6, $7, $8, $9, $10, $11, $12, $13, $14, $15, $16, $17, $18, $19, $20, $21, $22, $23, $24, $25, $26, $27, $28, $29, $30, $31, $32, $33)`,
->>>>>>> 9b48285f
+				eth_gas_limit, eth_base_fee, eth_fee_recipient, block_size, recv_delay, min_exec_time, max_exec_time,
+				exec_times, payload_status
+			) VALUES ($1, $2, $3, $4, $5, $6, $7, $8, $9, $10, $11, $12, $13, $14, $15, $16, $17, $18, $19, $20, $21, $22, $23, $24, $25, $26, $27, $28, $29, $30, $31, $32, $33, $34)`,
 	}),
 		slot.Slot, slot.Proposer, slot.Status, slot.Root, slot.ParentRoot, slot.StateRoot, slot.Graffiti, slot.GraffitiText,
 		slot.AttestationCount, slot.DepositCount, slot.ExitCount, slot.WithdrawCount, slot.WithdrawAmount, slot.AttesterSlashingCount,
 		slot.ProposerSlashingCount, slot.BLSChangeCount, slot.EthTransactionCount, slot.EthBlockNumber, slot.EthBlockHash,
-<<<<<<< HEAD
-		slot.EthBlockExtra, slot.EthBlockExtraText, slot.SyncParticipation, slot.ForkId, slot.PayloadStatus)
-=======
 		slot.EthBlockExtra, slot.EthBlockExtraText, slot.SyncParticipation, slot.ForkId, slot.BlobCount, slot.EthGasUsed,
-		slot.EthGasLimit, slot.EthBaseFee, slot.EthFeeRecipient, slot.BlockSize, slot.RecvDelay, slot.MinExecTime, slot.MaxExecTime, slot.ExecTimes)
->>>>>>> 9b48285f
+		slot.EthGasLimit, slot.EthBaseFee, slot.EthFeeRecipient, slot.BlockSize, slot.RecvDelay, slot.MinExecTime, slot.MaxExecTime,
+		slot.ExecTimes, slot.PayloadStatus)
 	if err != nil {
 		return err
 	}
@@ -114,12 +99,9 @@
 		"state_root", "root", "slot", "proposer", "status", "parent_root", "graffiti", "graffiti_text",
 		"attestation_count", "deposit_count", "exit_count", "withdraw_count", "withdraw_amount", "attester_slashing_count",
 		"proposer_slashing_count", "bls_change_count", "eth_transaction_count", "eth_block_number", "eth_block_hash",
-<<<<<<< HEAD
-		"eth_block_extra", "eth_block_extra_text", "sync_participation", "fork_id", "payload_status",
-=======
 		"eth_block_extra", "eth_block_extra_text", "sync_participation", "fork_id", "blob_count", "eth_gas_used",
-		"eth_gas_limit", "eth_base_fee", "eth_fee_recipient", "block_size", "recv_delay", "min_exec_time", "max_exec_time", "exec_times",
->>>>>>> 9b48285f
+		"eth_gas_limit", "eth_base_fee", "eth_fee_recipient", "block_size", "recv_delay", "min_exec_time", "max_exec_time",
+		"exec_times", "payload_status",
 	}
 	for _, blockField := range blockFields {
 		fmt.Fprintf(&sql, ", slots.%v AS \"block.%v\"", blockField, blockField)
@@ -149,16 +131,11 @@
 	err := ReaderDb.Select(&slots, `
 	SELECT
 		slot, proposer, status, root, parent_root, state_root, graffiti, graffiti_text,
-<<<<<<< HEAD
-		attestation_count, deposit_count, exit_count, withdraw_count, withdraw_amount, attester_slashing_count, 
-		proposer_slashing_count, bls_change_count, eth_transaction_count, eth_block_number, eth_block_hash, 
-		eth_block_extra, eth_block_extra_text, sync_participation, fork_id, payload_status
-=======
 		attestation_count, deposit_count, exit_count, withdraw_count, withdraw_amount, attester_slashing_count,
 		proposer_slashing_count, bls_change_count, eth_transaction_count, eth_block_number, eth_block_hash,
 		eth_block_extra, eth_block_extra_text, sync_participation, fork_id, blob_count, eth_gas_used,
-		eth_gas_limit, eth_base_fee, eth_fee_recipient, block_size, recv_delay, min_exec_time, max_exec_time, exec_times
->>>>>>> 9b48285f
+		eth_gas_limit, eth_base_fee, eth_fee_recipient, block_size, recv_delay, min_exec_time, max_exec_time,
+		exec_times, payload_status
 	FROM slots
 	WHERE parent_root = $1
 	ORDER BY slot DESC
@@ -177,12 +154,9 @@
 		root, slot, parent_root, state_root, status, proposer, graffiti, graffiti_text,
 		attestation_count, deposit_count, exit_count, withdraw_count, withdraw_amount, attester_slashing_count,
 		proposer_slashing_count, bls_change_count, eth_transaction_count, eth_block_number, eth_block_hash,
-<<<<<<< HEAD
-		eth_block_extra, eth_block_extra_text, sync_participation, fork_id, payload_status
-=======
 		eth_block_extra, eth_block_extra_text, sync_participation, fork_id, blob_count, eth_gas_used,
-		eth_gas_limit, eth_base_fee, eth_fee_recipient, block_size, recv_delay, min_exec_time, max_exec_time, exec_times
->>>>>>> 9b48285f
+		eth_gas_limit, eth_base_fee, eth_fee_recipient, block_size, recv_delay, min_exec_time, max_exec_time,
+		exec_times, payload_status
 	FROM slots
 	WHERE root = $1
 	`, root)
@@ -208,12 +182,9 @@
 			root, slot, parent_root, state_root, status, proposer, graffiti, graffiti_text,
 			attestation_count, deposit_count, exit_count, withdraw_count, withdraw_amount, attester_slashing_count,
 			proposer_slashing_count, bls_change_count, eth_transaction_count, eth_block_number, eth_block_hash,
-<<<<<<< HEAD
-			eth_block_extra, eth_block_extra_text, sync_participation, fork_id, payload_status
-=======
 			eth_block_extra, eth_block_extra_text, sync_participation, fork_id, blob_count, eth_gas_used,
-			eth_gas_limit, eth_base_fee, eth_fee_recipient, block_size, recv_delay, min_exec_time, max_exec_time, exec_times
->>>>>>> 9b48285f
+			eth_gas_limit, eth_base_fee, eth_fee_recipient, block_size, recv_delay, min_exec_time, max_exec_time,
+			exec_times, payload_status
 		FROM slots
 		WHERE root IN (%v)
 		ORDER BY slot DESC`,
@@ -270,16 +241,11 @@
 	err := ReaderDb.Select(&slots, `
 	SELECT
 		slot, proposer, status, root, parent_root, state_root, graffiti, graffiti_text,
-<<<<<<< HEAD
-		attestation_count, deposit_count, exit_count, withdraw_count, withdraw_amount, attester_slashing_count, 
-		proposer_slashing_count, bls_change_count, eth_transaction_count, eth_block_number, eth_block_hash, 
-		eth_block_extra, eth_block_extra_text, sync_participation, fork_id, payload_status
-=======
 		attestation_count, deposit_count, exit_count, withdraw_count, withdraw_amount, attester_slashing_count,
 		proposer_slashing_count, bls_change_count, eth_transaction_count, eth_block_number, eth_block_hash,
 		eth_block_extra, eth_block_extra_text, sync_participation, fork_id, blob_count, eth_gas_used,
-		eth_gas_limit, eth_base_fee, eth_fee_recipient, block_size, recv_delay, min_exec_time, max_exec_time, exec_times
->>>>>>> 9b48285f
+		eth_gas_limit, eth_base_fee, eth_fee_recipient, block_size, recv_delay, min_exec_time, max_exec_time,
+		exec_times, payload_status
 	FROM slots
 	WHERE eth_block_hash = $1
 	ORDER BY slot DESC
@@ -339,12 +305,9 @@
 		"state_root", "root", "slot", "proposer", "status", "parent_root", "graffiti", "graffiti_text",
 		"attestation_count", "deposit_count", "exit_count", "withdraw_count", "withdraw_amount", "attester_slashing_count",
 		"proposer_slashing_count", "bls_change_count", "eth_transaction_count", "eth_block_number", "eth_block_hash",
-<<<<<<< HEAD
-		"eth_block_extra", "eth_block_extra_text", "sync_participation", "fork_id", "payload_status",
-=======
 		"eth_block_extra", "eth_block_extra_text", "sync_participation", "fork_id", "blob_count", "eth_gas_used",
-		"eth_gas_limit", "eth_base_fee", "eth_fee_recipient", "block_size", "recv_delay", "min_exec_time", "max_exec_time", "exec_times",
->>>>>>> 9b48285f
+		"eth_gas_limit", "eth_base_fee", "eth_fee_recipient", "block_size", "recv_delay", "min_exec_time", "max_exec_time",
+		"exec_times", "payload_status",
 	}
 	for _, blockField := range blockFields {
 		fmt.Fprintf(&sql, ", slots.%v AS \"block.%v\"", blockField, blockField)
