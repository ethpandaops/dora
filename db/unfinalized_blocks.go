package db

import (
	"fmt"
	"strings"

	"github.com/ethpandaops/dora/dbtypes"
	"github.com/jmoiron/sqlx"
)

func InsertUnfinalizedBlock(block *dbtypes.UnfinalizedBlock, tx *sqlx.Tx) error {
	_, err := tx.Exec(EngineQuery(map[dbtypes.DBEngineType]string{
		dbtypes.DBEnginePgsql: `
			INSERT INTO unfinalized_blocks (
<<<<<<< HEAD
				root, slot, header_ver, header_ssz, block_ver, block_ssz, payload_ver, payload_ssz, status, fork_id
			) VALUES ($1, $2, $3, $4, $5, $6, $7, $8, $9, $10)
			ON CONFLICT (root) DO NOTHING`,
		dbtypes.DBEngineSqlite: `
			INSERT OR IGNORE INTO unfinalized_blocks (
				root, slot, header_ver, header_ssz, block_ver, block_ssz, payload_ver, payload_ssz, status, fork_id
			) VALUES ($1, $2, $3, $4, $5, $6, $7, $8, $9, $10)`,
	}),
		block.Root, block.Slot, block.HeaderVer, block.HeaderSSZ, block.BlockVer, block.BlockSSZ, block.PayloadVer, block.PayloadSSZ, block.Status, block.ForkId)
=======
				root, slot, header_ver, header_ssz, block_ver, block_ssz, status, fork_id, recv_delay, min_exec_time, max_exec_time, exec_times
			) VALUES ($1, $2, $3, $4, $5, $6, $7, $8, $9, $10, $11, $12)
			ON CONFLICT (root) DO NOTHING`,
		dbtypes.DBEngineSqlite: `
			INSERT OR IGNORE INTO unfinalized_blocks (
				root, slot, header_ver, header_ssz, block_ver, block_ssz, status, fork_id, recv_delay, min_exec_time, max_exec_time, exec_times
			) VALUES ($1, $2, $3, $4, $5, $6, $7, $8, $9, $10, $11, $12)`,
	}),
		block.Root, block.Slot, block.HeaderVer, block.HeaderSSZ, block.BlockVer, block.BlockSSZ, block.Status, block.ForkId, block.RecvDelay, block.MinExecTime, block.MaxExecTime, block.ExecTimes)
>>>>>>> 9b48285f
	if err != nil {
		return err
	}
	return nil
}

func UpdateUnfinalizedBlockStatus(roots [][]byte, blockStatus dbtypes.UnfinalizedBlockStatus, tx *sqlx.Tx) error {
	var sql strings.Builder
	args := []any{}

	fmt.Fprint(&sql, `UPDATE unfinalized_blocks SET status = $1 WHERE root IN (`)
	args = append(args, blockStatus)

	for i, root := range roots {
		if i > 0 {
			fmt.Fprint(&sql, ",")
		}

		args = append(args, root)
		fmt.Fprintf(&sql, "$%v", len(args))
	}

	fmt.Fprint(&sql, ")")

	_, err := tx.Exec(sql.String(), args...)
	if err != nil {
		return err
	}
	return nil
}

func UpdateUnfinalizedBlockForkId(roots [][]byte, forkId uint64, tx *sqlx.Tx) error {
	var sql strings.Builder
	args := []any{}

	fmt.Fprint(&sql, `UPDATE unfinalized_blocks SET fork_id = $1 WHERE root IN (`)
	args = append(args, forkId)

	for i, root := range roots {
		if i > 0 {
			fmt.Fprint(&sql, ",")
		}

		args = append(args, root)
		fmt.Fprintf(&sql, "$%v", len(args))
	}

	fmt.Fprint(&sql, ")")

	_, err := tx.Exec(sql.String(), args...)
	if err != nil {
		return err
	}
	return nil
}

<<<<<<< HEAD
func UpdateUnfinalizedBlockPayload(root []byte, payloadVer uint64, payloadSSZ []byte, tx *sqlx.Tx) error {
	_, err := tx.Exec(`UPDATE unfinalized_blocks SET payload_ver = $1, payload_ssz = $2 WHERE root = $3`, payloadVer, payloadSSZ, root)
=======
func UpdateUnfinalizedBlockExecutionTimes(root []byte, minExecTime uint32, maxExecTime uint32, execTimes []byte, tx *sqlx.Tx) error {
	_, err := tx.Exec(`UPDATE unfinalized_blocks SET min_exec_time = $1, max_exec_time = $2, exec_times = $3 WHERE root = $4`, minExecTime, maxExecTime, execTimes, root)
>>>>>>> 9b48285f
	if err != nil {
		return err
	}
	return nil
}

func GetUnfinalizedBlocks(filter *dbtypes.UnfinalizedBlockFilter) []*dbtypes.UnfinalizedBlock {
	blockRefs := []*dbtypes.UnfinalizedBlock{}

	var sql strings.Builder
	args := []any{}

	fmt.Fprint(&sql, `SELECT root, slot, status, fork_id, header_ver, header_ssz, recv_delay, min_exec_time, max_exec_time, exec_times`)

	if filter == nil || filter.WithBody {
		fmt.Fprint(&sql, `, block_ver, block_ssz`)
	}
	fmt.Fprint(&sql, `
	FROM unfinalized_blocks
	`)

	if filter != nil {
		filterOp := "WHERE"

		if filter.MinSlot > 0 {
			args = append(args, filter.MinSlot)
			fmt.Fprintf(&sql, " %v slot >= $%v", filterOp, len(args))
			filterOp = "AND"
		}

		if filter.MaxSlot > 0 {
			args = append(args, filter.MaxSlot)
			fmt.Fprintf(&sql, " %v slot <= $%v", filterOp, len(args))
			filterOp = "AND"
		}
	}

	err := ReaderDb.Select(&blockRefs, sql.String(), args...)
	if err != nil {
		logger.Errorf("Error while fetching unfinalized blocks: %v", err)
		return nil
	}
	return blockRefs
}

func StreamUnfinalizedBlocks(slot uint64, cb func(block *dbtypes.UnfinalizedBlock)) error {
	var sql strings.Builder
	args := []any{slot}

<<<<<<< HEAD
	fmt.Fprint(&sql, `SELECT root, slot, header_ver, header_ssz, block_ver, block_ssz, payload_ver, payload_ssz, status, fork_id FROM unfinalized_blocks WHERE slot >= $1`)
=======
	fmt.Fprint(&sql, `SELECT root, slot, header_ver, header_ssz, block_ver, block_ssz, status, fork_id, recv_delay, min_exec_time, max_exec_time, exec_times FROM unfinalized_blocks WHERE slot >= $1`)
>>>>>>> 9b48285f

	rows, err := ReaderDb.Query(sql.String(), args...)
	if err != nil {
		logger.Errorf("Error while fetching unfinalized blocks: %v", err)
		return nil
	}

	for rows.Next() {
		block := dbtypes.UnfinalizedBlock{}
<<<<<<< HEAD
		err := rows.Scan(&block.Root, &block.Slot, &block.HeaderVer, &block.HeaderSSZ, &block.BlockVer, &block.BlockSSZ, &block.PayloadVer, &block.PayloadSSZ, &block.Status, &block.ForkId)
=======
		err := rows.Scan(
			&block.Root, &block.Slot, &block.HeaderVer, &block.HeaderSSZ, &block.BlockVer, &block.BlockSSZ, &block.Status, &block.ForkId, &block.RecvDelay,
			&block.MinExecTime, &block.MaxExecTime, &block.ExecTimes,
		)
>>>>>>> 9b48285f
		if err != nil {
			logger.Errorf("Error while scanning unfinalized block: %v", err)
			return err
		}
		cb(&block)
	}

	return nil
}

func GetUnfinalizedBlock(root []byte, withHeader bool, withBody bool, withPayload bool) *dbtypes.UnfinalizedBlock {
	var sql strings.Builder
	fmt.Fprint(&sql, `SELECT root, slot`)

	if withHeader {
		fmt.Fprint(&sql, `, header_ver, header_ssz`)
	}

	if withBody {
		fmt.Fprint(&sql, `, block_ver, block_ssz`)
	}

	if withPayload {
		fmt.Fprint(&sql, `, payload_ver, payload_ssz`)
	}

	fmt.Fprint(&sql, `FROM unfinalized_blocks WHERE root = $1`)

	block := dbtypes.UnfinalizedBlock{}
<<<<<<< HEAD
	err := ReaderDb.Get(&block, sql.String(), root)
=======
	err := ReaderDb.Get(&block, `
	SELECT root, slot, header_ver, header_ssz, block_ver, block_ssz, status, fork_id, recv_delay, min_exec_time, max_exec_time, exec_times
	FROM unfinalized_blocks
	WHERE root = $1
	`, root)
>>>>>>> 9b48285f
	if err != nil {
		logger.Errorf("Error while fetching unfinalized block 0x%x: %v", root, err)
		return nil
	}
	return &block
}

func DeleteUnfinalizedBlocksBefore(slot uint64, tx *sqlx.Tx) error {
	_, err := tx.Exec(`DELETE FROM unfinalized_blocks WHERE slot < $1`, slot)
	if err != nil {
		return err
	}
	return nil
}<|MERGE_RESOLUTION|>--- conflicted
+++ resolved
@@ -12,27 +12,17 @@
 	_, err := tx.Exec(EngineQuery(map[dbtypes.DBEngineType]string{
 		dbtypes.DBEnginePgsql: `
 			INSERT INTO unfinalized_blocks (
-<<<<<<< HEAD
-				root, slot, header_ver, header_ssz, block_ver, block_ssz, payload_ver, payload_ssz, status, fork_id
-			) VALUES ($1, $2, $3, $4, $5, $6, $7, $8, $9, $10)
+				root, slot, header_ver, header_ssz, block_ver, block_ssz, payload_ver, payload_ssz, status, fork_id, recv_delay, min_exec_time, max_exec_time, exec_times
+			) VALUES ($1, $2, $3, $4, $5, $6, $7, $8, $9, $10, $11, $12, $13, $14)
 			ON CONFLICT (root) DO NOTHING`,
 		dbtypes.DBEngineSqlite: `
 			INSERT OR IGNORE INTO unfinalized_blocks (
-				root, slot, header_ver, header_ssz, block_ver, block_ssz, payload_ver, payload_ssz, status, fork_id
-			) VALUES ($1, $2, $3, $4, $5, $6, $7, $8, $9, $10)`,
+				root, slot, header_ver, header_ssz, block_ver, block_ssz, payload_ver, payload_ssz, status, fork_id, recv_delay, min_exec_time, max_exec_time, exec_times
+			) VALUES ($1, $2, $3, $4, $5, $6, $7, $8, $9, $10, $11, $12, $13, $14)`,
 	}),
-		block.Root, block.Slot, block.HeaderVer, block.HeaderSSZ, block.BlockVer, block.BlockSSZ, block.PayloadVer, block.PayloadSSZ, block.Status, block.ForkId)
-=======
-				root, slot, header_ver, header_ssz, block_ver, block_ssz, status, fork_id, recv_delay, min_exec_time, max_exec_time, exec_times
-			) VALUES ($1, $2, $3, $4, $5, $6, $7, $8, $9, $10, $11, $12)
-			ON CONFLICT (root) DO NOTHING`,
-		dbtypes.DBEngineSqlite: `
-			INSERT OR IGNORE INTO unfinalized_blocks (
-				root, slot, header_ver, header_ssz, block_ver, block_ssz, status, fork_id, recv_delay, min_exec_time, max_exec_time, exec_times
-			) VALUES ($1, $2, $3, $4, $5, $6, $7, $8, $9, $10, $11, $12)`,
-	}),
-		block.Root, block.Slot, block.HeaderVer, block.HeaderSSZ, block.BlockVer, block.BlockSSZ, block.Status, block.ForkId, block.RecvDelay, block.MinExecTime, block.MaxExecTime, block.ExecTimes)
->>>>>>> 9b48285f
+		block.Root, block.Slot, block.HeaderVer, block.HeaderSSZ, block.BlockVer, block.BlockSSZ, block.PayloadVer, block.PayloadSSZ, block.Status, block.ForkId, block.RecvDelay,
+		block.MinExecTime, block.MaxExecTime, block.ExecTimes,
+	)
 	if err != nil {
 		return err
 	}
@@ -89,13 +79,16 @@
 	return nil
 }
 
-<<<<<<< HEAD
 func UpdateUnfinalizedBlockPayload(root []byte, payloadVer uint64, payloadSSZ []byte, tx *sqlx.Tx) error {
 	_, err := tx.Exec(`UPDATE unfinalized_blocks SET payload_ver = $1, payload_ssz = $2 WHERE root = $3`, payloadVer, payloadSSZ, root)
-=======
+	if err != nil {
+		return err
+	}
+	return nil
+}
+
 func UpdateUnfinalizedBlockExecutionTimes(root []byte, minExecTime uint32, maxExecTime uint32, execTimes []byte, tx *sqlx.Tx) error {
 	_, err := tx.Exec(`UPDATE unfinalized_blocks SET min_exec_time = $1, max_exec_time = $2, exec_times = $3 WHERE root = $4`, minExecTime, maxExecTime, execTimes, root)
->>>>>>> 9b48285f
 	if err != nil {
 		return err
 	}
@@ -145,11 +138,7 @@
 	var sql strings.Builder
 	args := []any{slot}
 
-<<<<<<< HEAD
-	fmt.Fprint(&sql, `SELECT root, slot, header_ver, header_ssz, block_ver, block_ssz, payload_ver, payload_ssz, status, fork_id FROM unfinalized_blocks WHERE slot >= $1`)
-=======
-	fmt.Fprint(&sql, `SELECT root, slot, header_ver, header_ssz, block_ver, block_ssz, status, fork_id, recv_delay, min_exec_time, max_exec_time, exec_times FROM unfinalized_blocks WHERE slot >= $1`)
->>>>>>> 9b48285f
+	fmt.Fprint(&sql, `SELECT root, slot, header_ver, header_ssz, block_ver, block_ssz, payload_ver, payload_ssz, status, fork_id, recv_delay, min_exec_time, max_exec_time, exec_times FROM unfinalized_blocks WHERE slot >= $1`)
 
 	rows, err := ReaderDb.Query(sql.String(), args...)
 	if err != nil {
@@ -159,14 +148,10 @@
 
 	for rows.Next() {
 		block := dbtypes.UnfinalizedBlock{}
-<<<<<<< HEAD
-		err := rows.Scan(&block.Root, &block.Slot, &block.HeaderVer, &block.HeaderSSZ, &block.BlockVer, &block.BlockSSZ, &block.PayloadVer, &block.PayloadSSZ, &block.Status, &block.ForkId)
-=======
 		err := rows.Scan(
-			&block.Root, &block.Slot, &block.HeaderVer, &block.HeaderSSZ, &block.BlockVer, &block.BlockSSZ, &block.Status, &block.ForkId, &block.RecvDelay,
+			&block.Root, &block.Slot, &block.HeaderVer, &block.HeaderSSZ, &block.BlockVer, &block.BlockSSZ, &block.PayloadVer, &block.PayloadSSZ, &block.Status, &block.ForkId, &block.RecvDelay,
 			&block.MinExecTime, &block.MaxExecTime, &block.ExecTimes,
 		)
->>>>>>> 9b48285f
 		if err != nil {
 			logger.Errorf("Error while scanning unfinalized block: %v", err)
 			return err
@@ -193,18 +178,12 @@
 		fmt.Fprint(&sql, `, payload_ver, payload_ssz`)
 	}
 
+	fmt.Fprint(&sql, `, status, fork_id, recv_delay, min_exec_time, max_exec_time, exec_times`)
+
 	fmt.Fprint(&sql, `FROM unfinalized_blocks WHERE root = $1`)
 
 	block := dbtypes.UnfinalizedBlock{}
-<<<<<<< HEAD
 	err := ReaderDb.Get(&block, sql.String(), root)
-=======
-	err := ReaderDb.Get(&block, `
-	SELECT root, slot, header_ver, header_ssz, block_ver, block_ssz, status, fork_id, recv_delay, min_exec_time, max_exec_time, exec_times
-	FROM unfinalized_blocks
-	WHERE root = $1
-	`, root)
->>>>>>> 9b48285f
 	if err != nil {
 		logger.Errorf("Error while fetching unfinalized block 0x%x: %v", root, err)
 		return nil
