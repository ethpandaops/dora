package dbtypes

type ExplorerState struct {
	Key   string `db:"key"`
	Value string `db:"value"`
}

type ValidatorName struct {
	Index uint64 `db:"index"`
	Name  string `db:"name"`
}

type SlotStatus uint8

const (
	Missing SlotStatus = iota
	Canonical
	Orphaned
)

type PayloadStatus uint8

const (
	PayloadStatusMissing PayloadStatus = iota
	PayloadStatusCanonical
	PayloadStatusOrphaned
)

type SlotHeader struct {
	Slot     uint64     `db:"slot"`
	Proposer uint64     `db:"proposer"`
	Status   SlotStatus `db:"status"`
}

type Slot struct {
<<<<<<< HEAD
	Slot                  uint64        `db:"slot"`
	Proposer              uint64        `db:"proposer"`
	Status                SlotStatus    `db:"status"`
	Root                  []byte        `db:"root"`
	ParentRoot            []byte        `db:"parent_root"`
	StateRoot             []byte        `db:"state_root"`
	Graffiti              []byte        `db:"graffiti"`
	GraffitiText          string        `db:"graffiti_text"`
	AttestationCount      uint64        `db:"attestation_count"`
	DepositCount          uint64        `db:"deposit_count"`
	ExitCount             uint64        `db:"exit_count"`
	WithdrawCount         uint64        `db:"withdraw_count"`
	WithdrawAmount        uint64        `db:"withdraw_amount"`
	AttesterSlashingCount uint64        `db:"attester_slashing_count"`
	ProposerSlashingCount uint64        `db:"proposer_slashing_count"`
	BLSChangeCount        uint64        `db:"bls_change_count"`
	EthTransactionCount   uint64        `db:"eth_transaction_count"`
	EthBlockNumber        *uint64       `db:"eth_block_number"`
	EthBlockHash          []byte        `db:"eth_block_hash"`
	EthBlockExtra         []byte        `db:"eth_block_extra"`
	EthBlockExtraText     string        `db:"eth_block_extra_text"`
	SyncParticipation     float32       `db:"sync_participation"`
	ForkId                uint64        `db:"fork_id"`
	PayloadStatus         PayloadStatus `db:"payload_status"`
=======
	Slot                  uint64     `db:"slot"`
	Proposer              uint64     `db:"proposer"`
	Status                SlotStatus `db:"status"`
	Root                  []byte     `db:"root"`
	ParentRoot            []byte     `db:"parent_root"`
	StateRoot             []byte     `db:"state_root"`
	Graffiti              []byte     `db:"graffiti"`
	GraffitiText          string     `db:"graffiti_text"`
	AttestationCount      uint64     `db:"attestation_count"`
	DepositCount          uint64     `db:"deposit_count"`
	ExitCount             uint64     `db:"exit_count"`
	WithdrawCount         uint64     `db:"withdraw_count"`
	WithdrawAmount        uint64     `db:"withdraw_amount"`
	AttesterSlashingCount uint64     `db:"attester_slashing_count"`
	ProposerSlashingCount uint64     `db:"proposer_slashing_count"`
	BLSChangeCount        uint64     `db:"bls_change_count"`
	EthTransactionCount   uint64     `db:"eth_transaction_count"`
	BlobCount             uint64     `db:"blob_count"`
	EthGasUsed            uint64     `db:"eth_gas_used"`
	EthGasLimit           uint64     `db:"eth_gas_limit"`
	EthBaseFee            uint64     `db:"eth_base_fee"`
	EthFeeRecipient       []byte     `db:"eth_fee_recipient"`
	EthBlockNumber        *uint64    `db:"eth_block_number"`
	EthBlockHash          []byte     `db:"eth_block_hash"`
	EthBlockExtra         []byte     `db:"eth_block_extra"`
	EthBlockExtraText     string     `db:"eth_block_extra_text"`
	SyncParticipation     float32    `db:"sync_participation"`
	ForkId                uint64     `db:"fork_id"`
	BlockSize             uint64     `db:"block_size"`
	RecvDelay             int32      `db:"recv_delay"`
	MinExecTime           uint32     `db:"min_exec_time"`
	MaxExecTime           uint32     `db:"max_exec_time"`
	ExecTimes             []byte     `db:"exec_times"`
>>>>>>> 9b48285f
}

type Epoch struct {
	Epoch                 uint64  `db:"epoch"`
	ValidatorCount        uint64  `db:"validator_count"`
	ValidatorBalance      uint64  `db:"validator_balance"`
	Eligible              uint64  `db:"eligible"`
	VotedTarget           uint64  `db:"voted_target"`
	VotedHead             uint64  `db:"voted_head"`
	VotedTotal            uint64  `db:"voted_total"`
	BlockCount            uint16  `db:"block_count"`
	OrphanedCount         uint16  `db:"orphaned_count"`
	AttestationCount      uint64  `db:"attestation_count"`
	DepositCount          uint64  `db:"deposit_count"`
	ExitCount             uint64  `db:"exit_count"`
	WithdrawCount         uint64  `db:"withdraw_count"`
	WithdrawAmount        uint64  `db:"withdraw_amount"`
	AttesterSlashingCount uint64  `db:"attester_slashing_count"`
	ProposerSlashingCount uint64  `db:"proposer_slashing_count"`
	BLSChangeCount        uint64  `db:"bls_change_count"`
	EthTransactionCount   uint64  `db:"eth_transaction_count"`
	BlobCount             uint64  `db:"blob_count"`
	EthGasUsed            uint64  `db:"eth_gas_used"`
	EthGasLimit           uint64  `db:"eth_gas_limit"`
	SyncParticipation     float32 `db:"sync_participation"`
	PayloadCount          uint64  `db:"payload_count"`
}

type OrphanedBlock struct {
	Root       []byte `db:"root"`
	HeaderVer  uint64 `db:"header_ver"`
	HeaderSSZ  []byte `db:"header_ssz"`
	BlockVer   uint64 `db:"block_ver"`
	BlockSSZ   []byte `db:"block_ssz"`
	PayloadVer uint64 `db:"payload_ver"`
	PayloadSSZ []byte `db:"payload_ssz"`
}

type SlotAssignment struct {
	Slot     uint64 `db:"slot"`
	Proposer uint64 `db:"proposer"`
}

type SyncAssignment struct {
	Period    uint64 `db:"period"`
	Index     uint32 `db:"index"`
	Validator uint64 `db:"validator"`
}

type UnfinalizedBlockStatus uint32

const (
	UnfinalizedBlockStatusUnprocessed UnfinalizedBlockStatus = iota
	UnfinalizedBlockStatusPruned
	UnfinalizedBlockStatusProcessed
)

type UnfinalizedBlock struct {
<<<<<<< HEAD
	Root       []byte                 `db:"root"`
	Slot       uint64                 `db:"slot"`
	HeaderVer  uint64                 `db:"header_ver"`
	HeaderSSZ  []byte                 `db:"header_ssz"`
	BlockVer   uint64                 `db:"block_ver"`
	BlockSSZ   []byte                 `db:"block_ssz"`
	PayloadVer uint64                 `db:"payload_ver"`
	PayloadSSZ []byte                 `db:"payload_ssz"`
	Status     UnfinalizedBlockStatus `db:"status"`
	ForkId     uint64                 `db:"fork_id"`
=======
	Root        []byte                 `db:"root"`
	Slot        uint64                 `db:"slot"`
	HeaderVer   uint64                 `db:"header_ver"`
	HeaderSSZ   []byte                 `db:"header_ssz"`
	BlockVer    uint64                 `db:"block_ver"`
	BlockSSZ    []byte                 `db:"block_ssz"`
	Status      UnfinalizedBlockStatus `db:"status"`
	ForkId      uint64                 `db:"fork_id"`
	RecvDelay   int32                  `db:"recv_delay"`
	MinExecTime uint32                 `db:"min_exec_time"`
	MaxExecTime uint32                 `db:"max_exec_time"`
	ExecTimes   []byte                 `db:"exec_times"`
>>>>>>> 9b48285f
}

type UnfinalizedEpoch struct {
	Epoch                 uint64  `db:"epoch"`
	DependentRoot         []byte  `db:"dependent_root"`
	EpochHeadRoot         []byte  `db:"epoch_head_root"`
	EpochHeadForkId       uint64  `db:"epoch_head_fork_id"`
	ValidatorCount        uint64  `db:"validator_count"`
	ValidatorBalance      uint64  `db:"validator_balance"`
	Eligible              uint64  `db:"eligible"`
	VotedTarget           uint64  `db:"voted_target"`
	VotedHead             uint64  `db:"voted_head"`
	VotedTotal            uint64  `db:"voted_total"`
	BlockCount            uint16  `db:"block_count"`
	OrphanedCount         uint16  `db:"orphaned_count"`
	AttestationCount      uint64  `db:"attestation_count"`
	DepositCount          uint64  `db:"deposit_count"`
	ExitCount             uint64  `db:"exit_count"`
	WithdrawCount         uint64  `db:"withdraw_count"`
	WithdrawAmount        uint64  `db:"withdraw_amount"`
	AttesterSlashingCount uint64  `db:"attester_slashing_count"`
	ProposerSlashingCount uint64  `db:"proposer_slashing_count"`
	BLSChangeCount        uint64  `db:"bls_change_count"`
	EthTransactionCount   uint64  `db:"eth_transaction_count"`
	BlobCount             uint64  `db:"blob_count"`
	EthGasUsed            uint64  `db:"eth_gas_used"`
	EthGasLimit           uint64  `db:"eth_gas_limit"`
	SyncParticipation     float32 `db:"sync_participation"`
	PayloadCount          uint64  `db:"payload_count"`
}

type Fork struct {
	ForkId     uint64 `db:"fork_id"`
	BaseSlot   uint64 `db:"base_slot"`
	BaseRoot   []byte `db:"base_root"`
	LeafSlot   uint64 `db:"leaf_slot"`
	LeafRoot   []byte `db:"leaf_root"`
	ParentFork uint64 `db:"parent_fork"`
}

type UnfinalizedDuty struct {
	Epoch         uint64 `db:"epoch"`
	DependentRoot []byte `db:"dependent_root"`
	DutiesSSZ     []byte `db:"duties"`
}

type Blob struct {
	Commitment []byte  `db:"commitment"`
	Proof      []byte  `db:"proof"`
	Size       uint32  `db:"size"`
	Blob       *[]byte `db:"blob"`
}

type BlobAssignment struct {
	Root       []byte `db:"root"`
	Commitment []byte `db:"commitment"`
	Slot       uint64 `db:"slot"`
}

type TxFunctionSignature struct {
	Signature string `db:"signature"`
	Bytes     []byte `db:"bytes"`
	Name      string `db:"name"`
}

type TxUnknownFunctionSignature struct {
	Bytes     []byte `db:"bytes"`
	LastCheck uint64 `db:"lastcheck"`
}

type TxPendingFunctionSignature struct {
	Bytes     []byte `db:"bytes"`
	QueueTime uint64 `db:"queuetime"`
}

type MevBlock struct {
	SlotNumber     uint64 `db:"slot_number"`
	BlockHash      []byte `db:"block_hash"`
	BlockNumber    uint64 `db:"block_number"`
	BuilderPubkey  []byte `db:"builder_pubkey"`
	ProposerIndex  uint64 `db:"proposer_index"`
	Proposed       uint8  `db:"proposed"`
	SeenbyRelays   uint64 `db:"seenby_relays"`
	FeeRecipient   []byte `db:"fee_recipient"`
	TxCount        uint64 `db:"tx_count"`
	GasUsed        uint64 `db:"gas_used"`
	BlockValue     []byte `db:"block_value"`
	BlockValueGwei uint64 `db:"block_value_gwei"`
}

type DepositTx struct {
	Index                 uint64 `db:"deposit_index"`
	BlockNumber           uint64 `db:"block_number"`
	BlockTime             uint64 `db:"block_time"`
	BlockRoot             []byte `db:"block_root"`
	PublicKey             []byte `db:"publickey"`
	WithdrawalCredentials []byte `db:"withdrawalcredentials"`
	Amount                uint64 `db:"amount"`
	Signature             []byte `db:"signature"`
	ValidSignature        uint8  `db:"valid_signature"`
	Orphaned              bool   `db:"orphaned"`
	TxHash                []byte `db:"tx_hash"`
	TxSender              []byte `db:"tx_sender"`
	TxTarget              []byte `db:"tx_target"`
	ForkId                uint64 `db:"fork_id"`
}

type Deposit struct {
	Index                 *uint64 `db:"deposit_index"`
	SlotNumber            uint64  `db:"slot_number"`
	SlotIndex             uint64  `db:"slot_index"`
	SlotRoot              []byte  `db:"slot_root"`
	Orphaned              bool    `db:"orphaned"`
	PublicKey             []byte  `db:"publickey"`
	WithdrawalCredentials []byte  `db:"withdrawalcredentials"`
	Amount                uint64  `db:"amount"`
	ForkId                uint64  `db:"fork_id"`
}

type DepositWithTx struct {
	Deposit
	BlockNumber    *uint64 `db:"block_number"`
	BlockTime      *uint64 `db:"block_time"`
	BlockRoot      []byte  `db:"block_root"`
	ValidSignature *uint8  `db:"valid_signature"`
	TxHash         []byte  `db:"tx_hash"`
	TxSender       []byte  `db:"tx_sender"`
	TxTarget       []byte  `db:"tx_target"`
}

type VoluntaryExit struct {
	SlotNumber     uint64 `db:"slot_number"`
	SlotIndex      uint64 `db:"slot_index"`
	SlotRoot       []byte `db:"slot_root"`
	Orphaned       bool   `db:"orphaned"`
	ValidatorIndex uint64 `db:"validator"`
	ForkId         uint64 `db:"fork_id"`
}

type SlashingReason uint8

const (
	UnspecifiedSlashing SlashingReason = iota
	ProposerSlashing
	AttesterSlashing
)

type Slashing struct {
	SlotNumber     uint64         `db:"slot_number"`
	SlotIndex      uint64         `db:"slot_index"`
	SlotRoot       []byte         `db:"slot_root"`
	Orphaned       bool           `db:"orphaned"`
	ValidatorIndex uint64         `db:"validator"`
	SlasherIndex   uint64         `db:"slasher"`
	Reason         SlashingReason `db:"reason"`
	ForkId         uint64         `db:"fork_id"`
}

const (
	ConsolidationRequestResultUnknown uint8 = 0
	ConsolidationRequestResultSuccess uint8 = 1

	// global errors
	ConsolidationRequestResultTotalBalanceTooLow uint8 = 10
	ConsolidationRequestResultQueueFull          uint8 = 11

	// source validator errors
	ConsolidationRequestResultSrcNotFound             uint8 = 20
	ConsolidationRequestResultSrcInvalidCredentials   uint8 = 21
	ConsolidationRequestResultSrcInvalidSender        uint8 = 22
	ConsolidationRequestResultSrcNotActive            uint8 = 23
	ConsolidationRequestResultSrcNotOldEnough         uint8 = 24
	ConsolidationRequestResultSrcHasPendingWithdrawal uint8 = 25

	// target validator errors
	ConsolidationRequestResultTgtNotFound           uint8 = 30
	ConsolidationRequestResultTgtInvalidCredentials uint8 = 31
	ConsolidationRequestResultTgtNotCompounding     uint8 = 33
	ConsolidationRequestResultTgtNotActive          uint8 = 34
)

type ConsolidationRequest struct {
	SlotNumber    uint64  `db:"slot_number"`
	SlotRoot      []byte  `db:"slot_root"`
	SlotIndex     uint64  `db:"slot_index"`
	Orphaned      bool    `db:"orphaned"`
	ForkId        uint64  `db:"fork_id"`
	SourceAddress []byte  `db:"source_address"`
	SourceIndex   *uint64 `db:"source_index"`
	SourcePubkey  []byte  `db:"source_pubkey"`
	TargetIndex   *uint64 `db:"target_index"`
	TargetPubkey  []byte  `db:"target_pubkey"`
	TxHash        []byte  `db:"tx_hash"`
	BlockNumber   uint64  `db:"block_number"`
	Result        uint8   `db:"result"`
}

type ConsolidationRequestTx struct {
	BlockNumber   uint64  `db:"block_number"`
	BlockIndex    uint64  `db:"block_index"`
	BlockTime     uint64  `db:"block_time"`
	BlockRoot     []byte  `db:"block_root"`
	ForkId        uint64  `db:"fork_id"`
	SourceAddress []byte  `db:"source_address"`
	SourcePubkey  []byte  `db:"source_pubkey"`
	SourceIndex   *uint64 `db:"source_index"`
	TargetPubkey  []byte  `db:"target_pubkey"`
	TargetIndex   *uint64 `db:"target_index"`
	TxHash        []byte  `db:"tx_hash"`
	TxSender      []byte  `db:"tx_sender"`
	TxTarget      []byte  `db:"tx_target"`
	DequeueBlock  uint64  `db:"dequeue_block"`
}

const (
	WithdrawalRequestResultUnknown uint8 = 0
	WithdrawalRequestResultSuccess uint8 = 1

	// global errors
	WithdrawalRequestResultQueueFull uint8 = 10

	// validator errors
	WithdrawalRequestResultValidatorNotFound             uint8 = 20
	WithdrawalRequestResultValidatorInvalidCredentials   uint8 = 21
	WithdrawalRequestResultValidatorInvalidSender        uint8 = 22
	WithdrawalRequestResultValidatorNotActive            uint8 = 23
	WithdrawalRequestResultValidatorNotOldEnough         uint8 = 24
	WithdrawalRequestResultValidatorNotCompounding       uint8 = 25
	WithdrawalRequestResultValidatorHasPendingWithdrawal uint8 = 26
	WithdrawalRequestResultValidatorBalanceTooLow        uint8 = 27
)

type WithdrawalRequest struct {
	SlotNumber      uint64  `db:"slot_number"`
	SlotRoot        []byte  `db:"slot_root"`
	SlotIndex       uint64  `db:"slot_index"`
	Orphaned        bool    `db:"orphaned"`
	ForkId          uint64  `db:"fork_id"`
	SourceAddress   []byte  `db:"source_address"`
	ValidatorIndex  *uint64 `db:"validator_index"`
	ValidatorPubkey []byte  `db:"validator_pubkey"`
	Amount          int64   `db:"amount"`
	TxHash          []byte  `db:"tx_hash"`
	BlockNumber     uint64  `db:"block_number"`
	Result          uint8   `db:"result"`
}

type WithdrawalRequestTx struct {
	BlockNumber     uint64  `db:"block_number"`
	BlockIndex      uint64  `db:"block_index"`
	BlockTime       uint64  `db:"block_time"`
	BlockRoot       []byte  `db:"block_root"`
	ForkId          uint64  `db:"fork_id"`
	SourceAddress   []byte  `db:"source_address"`
	ValidatorPubkey []byte  `db:"validator_pubkey"`
	ValidatorIndex  *uint64 `db:"validator_index"`
	Amount          int64   `db:"amount"`
	TxHash          []byte  `db:"tx_hash"`
	TxSender        []byte  `db:"tx_sender"`
	TxTarget        []byte  `db:"tx_target"`
	DequeueBlock    uint64  `db:"dequeue_block"`
}

type Validator struct {
	ValidatorIndex             uint64 `db:"validator_index"`
	Pubkey                     []byte `db:"pubkey"`
	WithdrawalCredentials      []byte `db:"withdrawal_credentials"`
	EffectiveBalance           uint64 `db:"effective_balance"`
	Slashed                    bool   `db:"slashed"`
	ActivationEligibilityEpoch int64  `db:"activation_eligibility_epoch"`
	ActivationEpoch            int64  `db:"activation_epoch"`
	ExitEpoch                  int64  `db:"exit_epoch"`
	WithdrawableEpoch          int64  `db:"withdrawable_epoch"`
}<|MERGE_RESOLUTION|>--- conflicted
+++ resolved
@@ -33,7 +33,6 @@
 }
 
 type Slot struct {
-<<<<<<< HEAD
 	Slot                  uint64        `db:"slot"`
 	Proposer              uint64        `db:"proposer"`
 	Status                SlotStatus    `db:"status"`
@@ -51,48 +50,23 @@
 	ProposerSlashingCount uint64        `db:"proposer_slashing_count"`
 	BLSChangeCount        uint64        `db:"bls_change_count"`
 	EthTransactionCount   uint64        `db:"eth_transaction_count"`
+	BlobCount             uint64        `db:"blob_count"`
+	EthGasUsed            uint64        `db:"eth_gas_used"`
+	EthGasLimit           uint64        `db:"eth_gas_limit"`
+	EthBaseFee            uint64        `db:"eth_base_fee"`
+	EthFeeRecipient       []byte        `db:"eth_fee_recipient"`
 	EthBlockNumber        *uint64       `db:"eth_block_number"`
 	EthBlockHash          []byte        `db:"eth_block_hash"`
 	EthBlockExtra         []byte        `db:"eth_block_extra"`
 	EthBlockExtraText     string        `db:"eth_block_extra_text"`
 	SyncParticipation     float32       `db:"sync_participation"`
 	ForkId                uint64        `db:"fork_id"`
+	BlockSize             uint64        `db:"block_size"`
+	RecvDelay             int32         `db:"recv_delay"`
+	MinExecTime           uint32        `db:"min_exec_time"`
+	MaxExecTime           uint32        `db:"max_exec_time"`
+	ExecTimes             []byte        `db:"exec_times"`
 	PayloadStatus         PayloadStatus `db:"payload_status"`
-=======
-	Slot                  uint64     `db:"slot"`
-	Proposer              uint64     `db:"proposer"`
-	Status                SlotStatus `db:"status"`
-	Root                  []byte     `db:"root"`
-	ParentRoot            []byte     `db:"parent_root"`
-	StateRoot             []byte     `db:"state_root"`
-	Graffiti              []byte     `db:"graffiti"`
-	GraffitiText          string     `db:"graffiti_text"`
-	AttestationCount      uint64     `db:"attestation_count"`
-	DepositCount          uint64     `db:"deposit_count"`
-	ExitCount             uint64     `db:"exit_count"`
-	WithdrawCount         uint64     `db:"withdraw_count"`
-	WithdrawAmount        uint64     `db:"withdraw_amount"`
-	AttesterSlashingCount uint64     `db:"attester_slashing_count"`
-	ProposerSlashingCount uint64     `db:"proposer_slashing_count"`
-	BLSChangeCount        uint64     `db:"bls_change_count"`
-	EthTransactionCount   uint64     `db:"eth_transaction_count"`
-	BlobCount             uint64     `db:"blob_count"`
-	EthGasUsed            uint64     `db:"eth_gas_used"`
-	EthGasLimit           uint64     `db:"eth_gas_limit"`
-	EthBaseFee            uint64     `db:"eth_base_fee"`
-	EthFeeRecipient       []byte     `db:"eth_fee_recipient"`
-	EthBlockNumber        *uint64    `db:"eth_block_number"`
-	EthBlockHash          []byte     `db:"eth_block_hash"`
-	EthBlockExtra         []byte     `db:"eth_block_extra"`
-	EthBlockExtraText     string     `db:"eth_block_extra_text"`
-	SyncParticipation     float32    `db:"sync_participation"`
-	ForkId                uint64     `db:"fork_id"`
-	BlockSize             uint64     `db:"block_size"`
-	RecvDelay             int32      `db:"recv_delay"`
-	MinExecTime           uint32     `db:"min_exec_time"`
-	MaxExecTime           uint32     `db:"max_exec_time"`
-	ExecTimes             []byte     `db:"exec_times"`
->>>>>>> 9b48285f
 }
 
 type Epoch struct {
@@ -151,31 +125,20 @@
 )
 
 type UnfinalizedBlock struct {
-<<<<<<< HEAD
-	Root       []byte                 `db:"root"`
-	Slot       uint64                 `db:"slot"`
-	HeaderVer  uint64                 `db:"header_ver"`
-	HeaderSSZ  []byte                 `db:"header_ssz"`
-	BlockVer   uint64                 `db:"block_ver"`
-	BlockSSZ   []byte                 `db:"block_ssz"`
-	PayloadVer uint64                 `db:"payload_ver"`
-	PayloadSSZ []byte                 `db:"payload_ssz"`
-	Status     UnfinalizedBlockStatus `db:"status"`
-	ForkId     uint64                 `db:"fork_id"`
-=======
 	Root        []byte                 `db:"root"`
 	Slot        uint64                 `db:"slot"`
 	HeaderVer   uint64                 `db:"header_ver"`
 	HeaderSSZ   []byte                 `db:"header_ssz"`
 	BlockVer    uint64                 `db:"block_ver"`
 	BlockSSZ    []byte                 `db:"block_ssz"`
+	PayloadVer  uint64                 `db:"payload_ver"`
+	PayloadSSZ  []byte                 `db:"payload_ssz"`
 	Status      UnfinalizedBlockStatus `db:"status"`
 	ForkId      uint64                 `db:"fork_id"`
 	RecvDelay   int32                  `db:"recv_delay"`
 	MinExecTime uint32                 `db:"min_exec_time"`
 	MaxExecTime uint32                 `db:"max_exec_time"`
 	ExecTimes   []byte                 `db:"exec_times"`
->>>>>>> 9b48285f
 }
 
 type UnfinalizedEpoch struct {
