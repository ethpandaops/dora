{{ define "networkOverview" }}
  <div style="position:relative" class="card mt-3 index-stats">
    <div style="position:absolute; border-bottom-left-radius: 0; border-bottom-right-radius: 0; font-size:.70rem; height:.8rem;" class="progress w-100" data-placement="bottom" title="This epoch is {{ formatFloat .CurrentEpochProgress 0 }}% complete" data-bind="attr: {title: 'This epoch is ' + $root.formatFloat(cur_epoch_prog(), 0) + '% complete'}">
      <div style="width:{{ formatFloat .CurrentEpochProgress 0 }}%; padding: 0.3rem;" class="progress-bar bg-secondary" role="progressbar" :aria-valuenow="scheduledCount" aria-valuemin="0" aria-valuemax="32" data-bind="attr: {style: 'padding: 0.3rem;'}, style: {width: $root.formatFloat(cur_epoch_prog(), 0)+'%'}">
        {{- /**/ -}}
        <span data-bind="text: cur_scheduled() > 0 ? cur_scheduled() + ' / ' + slots_per_epoch() + ' slots left in epoch ' + cur_epoch() : 'epoch ' + cur_epoch() + ' complete'">
          {{ if gt .CurrentScheduledCount 0 -}}
            {{ .CurrentScheduledCount }} / 32 slots left in epoch {{ .CurrentEpoch }}
          {{- else -}}
            epoch {{ .CurrentEpoch }} complete
          {{- end }}
        </span>
      </div>
    </div>

    <div class="card-header pt-3">
      <div class="row">
        <div class="col-md-4 responsive-border-right responsive-border-right-l">
          <div class="d-flex justify-content-between">
            <div class="p-2">
              <div class="text-secondary mb-0">Epoch</div>
              <h5 class="font-weight-normal mb-0">
                <span data-bs-toggle="tooltip" data-bs-placement="top" title="The most recent epoch" data-bind="text: cur_epoch">{{ .CurrentEpoch }}</span> /
                <span data-bs-toggle="tooltip" data-bs-placement="top" title="The most recent finalized epoch" data-bind="text: finalized_epoch">{{ .CurrentFinalizedEpoch }}</span>
              </h5>
            </div>
            <div class="text-end p-2">
              <div class="text-secondary mb-0">Current Slot</div>
              <h5 class="font-weight-normal mb-0">
                <span data-bs-toggle="tooltip" data-bs-placement="top" title="The most recent slot" data-bind="text: cur_slot">{{ .CurrentSlot }}</span>
              </h5>
            </div>
          </div>
        </div>
        <div class="col-md-4 responsive-border-right responsive-border-right-l">
          <div class="d-flex justify-content-between">
            <div class="p-2">
              <div class="text-secondary mb-0">Active Validators</div>
              <h5 class="font-weight-normal mb-0">
                <span data-bs-toggle="tooltip" data-bs-placement="top" title="The number of currently active validators" data-bind="text: active_val">{{ .ActiveValidatorCount }}</span>
              </h5>
            </div>
            <div class="text-end p-2">
              <div class="text-secondary mb-0">
                <span data-bs-toggle="tooltip" data-bs-placement="top"
                  data-bs-original-title="{{ if eq .EnteringValidatorCount 0 }}Currently there are no pending Validators{{ if .EtherChurnPerEpoch }} (churn limit is {{ formatEthAddCommasFromGwei .EtherChurnPerEpoch }} ETH per epoch or {{ formatEthAddCommasFromGwei .EtherChurnPerDay }} ETH per day){{ end }}{{ else }}{{ if .EtherChurnPerEpoch }}It should take at least {{ .NewDepositProcessAfter }} for {{ formatEthAddCommasFromGwei .EnteringEtherAmount }} ETH in pending deposits to be processed (churn limit is {{ formatEthAddCommasFromGwei .EtherChurnPerEpoch }} ETH per epoch or {{ formatEthAddCommasFromGwei .EtherChurnPerDay }} ETH per day){{ else }}Currently there are no pending Validators (churn limit is {{ .ValidatorsPerEpoch }} per epoch or {{ .ValidatorsPerDay }} per day with {{ .ActiveValidatorCount }} validators){{ end }}{{ end }}"
                  data-bind="attr: {'data-bs-original-title': entering_val() > 0 ? (churn_ether() ? 'It should take at least ' + queue_delay() + ' for ' + $root.formatEth(entering_ether()) + ' ETH in pending deposits to be processed (churn limit is ' + $root.formatEth(churn_ether()) + ' ETH per epoch or ' + $root.formatEth(churn_ether_day()) + ' ETH per day)' : 'Currently there are no pending Validators (churn limit is ' + churn_epoch() + ' per epoch or ' + churn_day() + ' per day with ' + active_val() + ' validators)') : 'Currently there are no pending Validators' + (churn_ether() ? ' (churn limit is ' + $root.formatEth(churn_ether()) + ' ETH per epoch or ' + $root.formatEth(churn_ether_day()) + ' ETH per day)' : '')}">
                  Pending Validators
                </span>
              </div>
              <h5 class="font-weight-normal mb-0">
                <span data-bs-toggle="tooltip" data-bs-placement="top" title="The number of validators currently waiting to enter the active validator set" data-bind="text: entering_val()">{{ .EnteringValidatorCount }}</span>
                / <span data-bs-toggle="tooltip" data-bs-placement="top" title="The number of validators currently waiting to exit the active validator set" data-bind="text: exiting_val()">{{ .ExitingValidatorCount }}</span>
              </h5>
            </div>
          </div>
        </div>
        <div class="col-md-4">
          <div class="d-flex justify-content-between">
            <div class="p-2">
              <div class="text-secondary mb-0">Staked Ether</div>
              <h5 class="font-weight-normal mb-0">
                <span data-bs-toggle="tooltip" data-bs-placement="top" title="The sum of all effective balances" data-bind="text: $root.formatEth(eligible()) + ' ETH'">{{ formatEthAddCommasFromGwei .TotalEligibleEther }} ETH</span>
              </h5>
            </div>
            <div class="text-end p-2">
              <div class="text-secondary mb-0">Average Balance</div>
              <h5 class="font-weight-normal mb-0">
                <span data-bs-toggle="tooltip" data-bs-placement="top" title="The average current balance of all validators staked" data-bind="text: $root.formatEth(avg_balance()) + ' ETH'">{{ formatEthFromGwei .AverageValidatorBalance }}</span>
              </h5>
            </div>
          </div>
        </div>
      </div>
    </div>
    <div class="card-body px-0 py-1">
      <div class="row border-bottom p-2 mx-0">
        <div class="col-md-2"><span data-bs-toggle="tooltip" data-bs-placement="top" title="Name of the Network">Network Name:</span></div>
        <div class="col-md-10" data-bind="text: netname()">{{ .NetworkName }}</div>
      </div>
      <div class="row border-bottom p-2 mx-0">
        <div class="col-md-2"><span data-bs-toggle="tooltip" data-bs-placement="top" title="Name of the Network">Genesis Time:</span></div>
        <div class="col-md-10">
          <div>
            <span aria-ethereum-date="{{ .GenesisTime.Unix }}" aria-ethereum-date-format="FROMNOW" data-bind="attr: {'aria-ethereum-date': $root.unixtime(genesis_time())}, text: $root.timestamp(genesis_time())">{{ .GenesisTime.UTC }}</span>
            (<span id="timestamp" aria-ethereum-date="{{ .GenesisTime.Unix }}" aria-ethereum-date-format="LOCAL" data-timer="{{ .GenesisTime.Unix }}" data-bind="attr: {'aria-ethereum-date': $root.unixtime(genesis_time()), 'data-timer': $root.unixtime(genesis_time())}, text: $root.formatRecentTimeShort(genesis_time())">{{ formatRecentTimeShort .GenesisTime }}</span>)
            <i class="fa fa-copy text-muted p-1" role="button" data-bs-toggle="tooltip" title="Copy to clipboard" data-clipboard-text="{{ .GenesisTime.UTC }}" data-bind="attr: {'data-clipboard-text': $root.timestamp(genesis_time())}"></i>
          </div>
        </div>
      </div>
      <div class="row border-bottom p-2 mx-0">
        <div class="col-md-2"><span data-bs-toggle="tooltip" data-bs-placement="top" title="Name of the Network">Genesis Validators Root:</span></div>
        <div class="col-md-10">
          <span class="text-monospace" data-bind="text: $root.hexstr(genesis_valroot())">0x{{ printf "%x" .GenesisValidatorsRoot }}</span>
          <i class="fa fa-copy text-muted p-1" role="button" data-bs-toggle="tooltip" title="Copy to clipboard" data-clipboard-text="0x{{ printf "%x" .GenesisValidatorsRoot }}" data-bind="attr: {'data-clipboard-text': $root.hexstr(genesis_valroot())}"></i>
        </div>
      </div>
      <div class="row border-bottom p-2 mx-0">
        <div class="col-md-2">
          <span data-bs-toggle="tooltip" data-bs-placement="top" title="Network Forks">Network Forks:</span>
        </div>
        <div class="col-md-10">
          <div id="forkBadges" class="d-flex justify-content-between align-items-center">
            <div class="template-tbody">
              {{ html "<!-- ko foreach: forks -->" }}
<<<<<<< HEAD
                <span class="template-row badge rounded-pill me-1 border" data-bs-toggle="tooltip" data-bs-placement="top" data-bs-html="true" data-bind="css: {'text-bg-success': active, 'text-bg-secondary': !active, 'border-warning': type === 'bpo'}, attr: {title: 'Epoch: ' + epoch + (version ? '<br>Fork Version: ' + $root.hexstr(version) : '') + '<br>Time: ' + $root.timestampUtc(new Date(time * 1000)) + (type === 'bpo' ? '<br>Type: Block-Parameter-Only' : '')}, text: name"></span>
              {{ html "<!-- /ko -->" }}
              {{ range $i, $fork := .NetworkForks }}
                {{ if $fork.Active }}
                  <span class="badge rounded-pill text-bg-success me-1 border {{ if eq $fork.Type "bpo" }} border-warning{{ end }}" data-bs-toggle="tooltip" data-bs-placement="top" data-bs-html="true" title="Epoch: {{ $fork.Epoch }}{{ if $fork.Version }}<br>Fork Version: 0x{{ printf "%x" $fork.Version }}{{ end }}<br>Time: {{ $fork.Time | uint64ToTime | date "2006-01-02 15:04:05 MST" }}{{ if eq $fork.Type "bpo" }}<br>Type: Block-Parameter-Only{{ end }}">{{ $fork.Name }}</span>
                {{ else }}
                  <span class="badge rounded-pill text-bg-secondary me-1 border {{ if eq $fork.Type "bpo" }} border-warning{{ end }}" data-bs-toggle="tooltip" data-bs-placement="top" data-bs-html="true" title="Epoch: {{ $fork.Epoch }}{{ if $fork.Version }}<br>Fork Version: 0x{{ printf "%x" $fork.Version }}{{ end }}<br>Time: {{ $fork.Time | uint64ToTime | date "2006-01-02 15:04:05 MST" }}{{ if eq $fork.Type "bpo" }}<br>Type: Block-Parameter-Only{{ end }}">{{ $fork.Name }}</span>
                {{ end }}
              {{ end }}
            </div>
            <i class="fas fa-chevron-down cursor-pointer text-muted toggle-fork-view" 
=======
                <span class="template-row badge rounded-pill me-1 border" data-bs-toggle="tooltip" data-bs-placement="top" data-bs-html="true" data-bind="css: {'text-bg-success': active, 'text-bg-secondary': !active, 'border-warning': type === 'bpo'}, attr: {title: 'Epoch: ' + epoch + (version ? '<br>Fork Version: ' + $root.hexstr(version) : '') + '<br>Time: ' + $root.timestampUtc(new Date(time * 1000)) + (type === 'bpo' ? '<br>Type: Block-Parameter-Only' + (max_blobs_per_block ? '<br>Max Blobs Per Block: ' + max_blobs_per_block : '') : '')}, text: name"></span>
              {{ html "<!-- /ko -->" }}
              {{ range $i, $fork := .NetworkForks }}
                {{ if $fork.Active }}
                  <span class="badge rounded-pill text-bg-success me-1 border {{ if eq $fork.Type "bpo" }} border-warning{{ end }}" data-bs-toggle="tooltip" data-bs-placement="top" data-bs-html="true" title="Epoch: {{ $fork.Epoch }}{{ if $fork.Version }}<br>Fork Version: 0x{{ printf "%x" $fork.Version }}{{ end }}<br>Time: {{ $fork.Time | uint64ToTime | date "2006-01-02 15:04:05 MST" }}{{ if eq $fork.Type "bpo" }}<br>Type: Block-Parameter-Only{{ if $fork.MaxBlobsPerBlock }}<br>Max Blobs Per Block: {{ $fork.MaxBlobsPerBlock }}{{ end }}{{ end }}">{{ $fork.Name }}</span>
                {{ else }}
                  <span class="badge rounded-pill text-bg-secondary me-1 border {{ if eq $fork.Type "bpo" }} border-warning{{ end }}" data-bs-toggle="tooltip" data-bs-placement="top" data-bs-html="true" title="Epoch: {{ $fork.Epoch }}{{ if $fork.Version }}<br>Fork Version: 0x{{ printf "%x" $fork.Version }}{{ end }}<br>Time: {{ $fork.Time | uint64ToTime | date "2006-01-02 15:04:05 MST" }}{{ if eq $fork.Type "bpo" }}<br>Type: Block-Parameter-Only{{ if $fork.MaxBlobsPerBlock }}<br>Max Blobs Per Block: {{ $fork.MaxBlobsPerBlock }}{{ end }}{{ end }}">{{ $fork.Name }}</span>
                {{ end }}
              {{ end }}
            </div>
            <i class="fas fa-chevron-down cursor-pointer text-muted toggle-fork-view"
>>>>>>> 3045a9c3
               onclick="toggleForkView(this);">
            </i>
          </div>
          <div id="forkTable" class="d-none">
            <div class="table-responsive">
              <table class="table table-sm table-hover mb-0">
                <thead>
                  <tr>
                    <th scope="col">Fork Name</th>
                    <th scope="col">Epoch</th>
                    <th scope="col">Activation Time</th>
                    <th scope="col">Fork Version</th>
                    <th scope="col" class="d-flex justify-content-between align-items-center">
                      Status
<<<<<<< HEAD
                      <i class="fas fa-chevron-up cursor-pointer text-muted toggle-fork-view" 
=======
                      <i class="fas fa-chevron-up cursor-pointer text-muted toggle-fork-view"
>>>>>>> 3045a9c3
                         onclick="toggleForkView(this);">
                      </i>
                    </th>
                  </tr>
                </thead>
                <tbody class="template-tbody">
                  {{ html "<!-- ko foreach: forks -->" }}
                  <tr class="template-row">
                    <td>
                      <strong data-bind="text: name"></strong>
                    </td>
                    <td data-bind="text: epoch"></td>
                    <td data-bind="text: $root.timestampUtc(new Date(time * 1000))"></td>
                    <td>
                      <span class="text-monospace small" data-bind="text: version ? $root.hexstr(version) : 'N/A'"></span>
                    </td>
                    <td>
                      <span class="badge" data-bind="text: active ? 'Active' : 'Pending', css: {'text-bg-success': active, 'text-bg-secondary': !active}"></span>
                    </td>
                  </tr>
                  {{ html "<!-- /ko -->" }}
                  {{ range $i, $fork := .NetworkForks }}
                    <tr>
                      <td>
                        <strong>{{ $fork.Name }}</strong>
                      </td>
                      <td>{{ $fork.Epoch }}</td>
                      <td>{{ $fork.Time | uint64ToTime | date "2006-01-02 15:04:05 MST" }}</td>
                      <td>
                        <span class="text-monospace small">
                          {{ if $fork.Version }}0x{{ printf "%x" $fork.Version }}{{ else }}N/A{{ end }}
                        </span>
                      </td>
                      <td>
                        {{ if $fork.Active }}
                          <span class="badge text-bg-success">Active</span>
                        {{ else }}
                          <span class="badge text-bg-secondary">Pending</span>
                        {{ end }}
                      </td>
                    </tr>
                  {{ end }}
                </tbody>
              </table>
            </div>
          </div>
        </div>
      </div>
    </div>
  </div>
{{ end }}<|MERGE_RESOLUTION|>--- conflicted
+++ resolved
@@ -103,19 +103,6 @@
           <div id="forkBadges" class="d-flex justify-content-between align-items-center">
             <div class="template-tbody">
               {{ html "<!-- ko foreach: forks -->" }}
-<<<<<<< HEAD
-                <span class="template-row badge rounded-pill me-1 border" data-bs-toggle="tooltip" data-bs-placement="top" data-bs-html="true" data-bind="css: {'text-bg-success': active, 'text-bg-secondary': !active, 'border-warning': type === 'bpo'}, attr: {title: 'Epoch: ' + epoch + (version ? '<br>Fork Version: ' + $root.hexstr(version) : '') + '<br>Time: ' + $root.timestampUtc(new Date(time * 1000)) + (type === 'bpo' ? '<br>Type: Block-Parameter-Only' : '')}, text: name"></span>
-              {{ html "<!-- /ko -->" }}
-              {{ range $i, $fork := .NetworkForks }}
-                {{ if $fork.Active }}
-                  <span class="badge rounded-pill text-bg-success me-1 border {{ if eq $fork.Type "bpo" }} border-warning{{ end }}" data-bs-toggle="tooltip" data-bs-placement="top" data-bs-html="true" title="Epoch: {{ $fork.Epoch }}{{ if $fork.Version }}<br>Fork Version: 0x{{ printf "%x" $fork.Version }}{{ end }}<br>Time: {{ $fork.Time | uint64ToTime | date "2006-01-02 15:04:05 MST" }}{{ if eq $fork.Type "bpo" }}<br>Type: Block-Parameter-Only{{ end }}">{{ $fork.Name }}</span>
-                {{ else }}
-                  <span class="badge rounded-pill text-bg-secondary me-1 border {{ if eq $fork.Type "bpo" }} border-warning{{ end }}" data-bs-toggle="tooltip" data-bs-placement="top" data-bs-html="true" title="Epoch: {{ $fork.Epoch }}{{ if $fork.Version }}<br>Fork Version: 0x{{ printf "%x" $fork.Version }}{{ end }}<br>Time: {{ $fork.Time | uint64ToTime | date "2006-01-02 15:04:05 MST" }}{{ if eq $fork.Type "bpo" }}<br>Type: Block-Parameter-Only{{ end }}">{{ $fork.Name }}</span>
-                {{ end }}
-              {{ end }}
-            </div>
-            <i class="fas fa-chevron-down cursor-pointer text-muted toggle-fork-view" 
-=======
                 <span class="template-row badge rounded-pill me-1 border" data-bs-toggle="tooltip" data-bs-placement="top" data-bs-html="true" data-bind="css: {'text-bg-success': active, 'text-bg-secondary': !active, 'border-warning': type === 'bpo'}, attr: {title: 'Epoch: ' + epoch + (version ? '<br>Fork Version: ' + $root.hexstr(version) : '') + '<br>Time: ' + $root.timestampUtc(new Date(time * 1000)) + (type === 'bpo' ? '<br>Type: Block-Parameter-Only' + (max_blobs_per_block ? '<br>Max Blobs Per Block: ' + max_blobs_per_block : '') : '')}, text: name"></span>
               {{ html "<!-- /ko -->" }}
               {{ range $i, $fork := .NetworkForks }}
@@ -127,7 +114,6 @@
               {{ end }}
             </div>
             <i class="fas fa-chevron-down cursor-pointer text-muted toggle-fork-view"
->>>>>>> 3045a9c3
                onclick="toggleForkView(this);">
             </i>
           </div>
@@ -142,11 +128,7 @@
                     <th scope="col">Fork Version</th>
                     <th scope="col" class="d-flex justify-content-between align-items-center">
                       Status
-<<<<<<< HEAD
-                      <i class="fas fa-chevron-up cursor-pointer text-muted toggle-fork-view" 
-=======
                       <i class="fas fa-chevron-up cursor-pointer text-muted toggle-fork-view"
->>>>>>> 3045a9c3
                          onclick="toggleForkView(this);">
                       </i>
                     </th>
