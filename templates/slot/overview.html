--- conflicted
+++ resolved
@@ -195,7 +195,6 @@
                 <div class="row py-1">
                   <div class="col-md-2"><span data-bs-toggle="tooltip" data-bs-placement="top" title="Parent Execution Block Hash">Parent Hash:</span></div>
                   <div class="col-md-10 text-monospace text-break">
-<<<<<<< HEAD
                     {{ ethBlockHashLink .ParentBlockHash }}
                     <i class="fa fa-copy text-muted p-1" role="button" data-bs-toggle="tooltip" title="Copy to clipboard" data-clipboard-text="0x{{ printf "%x" .ParentBlockHash }}"></i>
                   </div>
@@ -227,10 +226,6 @@
                   <div class="col-md-10 text-monospace text-break">
                     0x{{ printf "%x" .BlobKzgCommitmentsRoot }}
                     <i class="fa fa-copy text-muted p-1" role="button" data-bs-toggle="tooltip" title="Copy to clipboard" data-clipboard-text="0x{{ printf "%x" .BlobKzgCommitmentsRoot }}"></i>
-=======
-                    0x{{ printf "%x" .ParentHash }}
-                    <i class="fa fa-copy text-muted p-1" role="button" data-bs-toggle="tooltip" title="Copy to clipboard" data-clipboard-text="0x{{ printf "%x" .ParentHash }}"></i>
->>>>>>> 9b48285f
                   </div>
                 </div>
               </div>
@@ -253,6 +248,7 @@
                     <div class="col-md-2"><span data-bs-toggle="tooltip" data-bs-placement="top" title="The Execution Block Hash">Block Hash:</span></div>
                     <div class="col-md-10 text-monospace text-break">
                       {{ ethBlockHashLink .BlockHash }}
+                      <i class="fa fa-copy text-muted p-1" role="button" data-bs-toggle="tooltip" title="Copy to clipboard" data-clipboard-text="0x{{ printf "%x" .BlockHash }}"></i>
                     </div>
                   </div>
 
@@ -260,6 +256,7 @@
                     <div class="col-md-2"><span data-bs-toggle="tooltip" data-bs-placement="top" title="Parent Execution Block Hash">Parent Hash:</span></div>
                     <div class="col-md-10 text-monospace text-break">
                       0x{{ printf "%x" .ParentHash }}
+                      <i class="fa fa-copy text-muted p-1" role="button" data-bs-toggle="tooltip" title="Copy to clipboard" data-clipboard-text="0x{{ printf "%x" .ParentHash }}"></i>
                     </div>
                   </div>
                 {{ end }}
@@ -314,19 +311,12 @@
                   </div>
                 </div>
 
-<<<<<<< HEAD
                 {{ if not $block.PayloadHeader }}
                   <div class="row py-1">
                     <div class="col-md-2"><span data-bs-toggle="tooltip" data-bs-placement="top" title="Gas Limit">Gas Limit:</span></div>
-                    <div class="col-md-10 text-monospace text-break">{{ .GasLimit }}</div>
-                  </div>
-                {{ end }}
-=======
-                <div class="row py-1">
-                  <div class="col-md-2"><span data-bs-toggle="tooltip" data-bs-placement="top" title="Gas Limit">Gas Limit:</span></div>
-                  <div class="col-md-10 text-monospace text-break">{{ formatAddCommas .GasLimit }}</div>
-                </div>
->>>>>>> 9b48285f
+                    <div class="col-md-10 text-monospace text-break">{{ formatAddCommas .GasLimit }}</div>
+                  </div>
+                {{ end }}
 
                 <div class="row py-1">
                   <div class="col-md-2"><span data-bs-toggle="tooltip" data-bs-placement="top" title="Base fee per gas">Base fee per gas:</span></div>
