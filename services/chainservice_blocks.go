--- conflicted
+++ resolved
@@ -103,14 +103,6 @@
 
 	// try loading from cache
 	if blockInfo := bs.beaconIndexer.GetBlockByRoot(blockroot); blockInfo != nil {
-<<<<<<< HEAD
-		result = &CombinedBlockResponse{
-			Root:     blockInfo.Root,
-			Header:   blockInfo.GetHeader(),
-			Block:    blockInfo.GetBlock(),
-			Payload:  blockInfo.GetExecutionPayload(),
-			Orphaned: !bs.beaconIndexer.IsCanonicalBlock(blockInfo, nil),
-=======
 		blockHeader := blockInfo.GetHeader()
 		blockBody := blockInfo.GetBlock()
 		if blockHeader != nil && blockBody != nil {
@@ -118,9 +110,9 @@
 				Root:     blockInfo.Root,
 				Header:   blockInfo.GetHeader(),
 				Block:    blockInfo.GetBlock(),
+				Payload:  blockInfo.GetExecutionPayload(),
 				Orphaned: !bs.beaconIndexer.IsCanonicalBlock(blockInfo, nil),
 			}
->>>>>>> bc70d695
 		}
 	} else if blockInfo, err := bs.beaconIndexer.GetOrphanedBlockByRoot(blockroot); blockInfo != nil || err != nil {
 		// try loading from orphaned block db
@@ -260,14 +252,6 @@
 			cachedBlock = cachedBlocks[0]
 			isOrphaned = true
 		}
-<<<<<<< HEAD
-		result = &CombinedBlockResponse{
-			Root:     cachedBlock.Root,
-			Header:   cachedBlock.GetHeader(),
-			Block:    cachedBlock.GetBlock(),
-			Payload:  cachedBlock.GetExecutionPayload(),
-			Orphaned: isOrphaned,
-=======
 
 		blockHeader := cachedBlock.GetHeader()
 		blockBody := cachedBlock.GetBlock()
@@ -276,9 +260,9 @@
 				Root:     cachedBlock.Root,
 				Header:   blockHeader,
 				Block:    blockBody,
+				Payload:  cachedBlock.GetExecutionPayload(),
 				Orphaned: isOrphaned,
 			}
->>>>>>> bc70d695
 		}
 	}
 
