--- conflicted
+++ resolved
@@ -3,12 +3,8 @@
 import (
 	"time"
 
-<<<<<<< HEAD
 	"github.com/attestantio/go-eth2-client/spec/verkle"
-	"github.com/pk910/dora/types"
-=======
 	"github.com/ethpandaops/dora/types"
->>>>>>> a8597e06
 )
 
 // SlotPageData is a struct to hold info for the slot details page
