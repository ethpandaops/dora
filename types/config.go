--- conflicted
+++ resolved
@@ -166,20 +166,6 @@
 }
 
 type PgsqlDatabaseConfig struct {
-<<<<<<< HEAD
-	Username     string
-	Password     string
-	Name         string
-	Host         string
-	Port         string
-	MaxOpenConns int
-	MaxIdleConns int
-}
-
-type PebbleDatabaseConfig struct {
-	Path      string `yaml:"path" envconfig:"BLOCKDB_ROCKSDB_PATH"`
-	CacheSize int    `yaml:"cacheSize" envconfig:"BLOCKDB_ROCKSDB_CACHE_SIZE"`
-=======
 	Username     string `yaml:"user" envconfig:"DATABASE_PGSQL_USERNAME"`
 	Password     string `yaml:"password" envconfig:"DATABASE_PGSQL_PASSWORD"`
 	Name         string `yaml:"name" envconfig:"DATABASE_PGSQL_NAME"`
@@ -197,5 +183,9 @@
 	Port         string `yaml:"port" envconfig:"DATABASE_PGSQL_WRITER_PORT"`
 	MaxOpenConns int    `yaml:"maxOpenConns" envconfig:"DATABASE_PGSQL_WRITER_MAX_OPEN_CONNS"`
 	MaxIdleConns int    `yaml:"maxIdleConns" envconfig:"DATABASE_PGSQL_WRITER_MAX_IDLE_CONNS"`
->>>>>>> 87385fe0
+}
+
+type PebbleDatabaseConfig struct {
+	Path      string `yaml:"path" envconfig:"BLOCKDB_ROCKSDB_PATH"`
+	CacheSize int    `yaml:"cacheSize" envconfig:"BLOCKDB_ROCKSDB_CACHE_SIZE"`
 }