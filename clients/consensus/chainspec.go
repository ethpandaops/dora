package consensus

import (
	"bytes"
	"encoding/json"
	"fmt"
	"reflect"
	"sync"
	"time"

	"github.com/attestantio/go-eth2-client/spec/phase0"
	"gopkg.in/Knetic/govaluate.v3"
)

type ForkVersion struct {
	Epoch           uint64
	CurrentVersion  []byte
	PreviousVersion []byte
}

// https://github.com/ethereum/consensus-specs/blob/dev/configs/mainnet.yaml
type ChainSpec struct {
<<<<<<< HEAD
	PresetBase                         string            `yaml:"PRESET_BASE"`
	ConfigName                         string            `yaml:"CONFIG_NAME" check-if:"false"`
	MinGenesisTime                     time.Time         `yaml:"MIN_GENESIS_TIME"`
	GenesisForkVersion                 phase0.Version    `yaml:"GENESIS_FORK_VERSION"`
	AltairForkVersion                  phase0.Version    `yaml:"ALTAIR_FORK_VERSION"`
	AltairForkEpoch                    *uint64           `yaml:"ALTAIR_FORK_EPOCH"`
	BellatrixForkVersion               phase0.Version    `yaml:"BELLATRIX_FORK_VERSION"`
	BellatrixForkEpoch                 *uint64           `yaml:"BELLATRIX_FORK_EPOCH"`
	CapellaForkVersion                 phase0.Version    `yaml:"CAPELLA_FORK_VERSION"`
	CapellaForkEpoch                   *uint64           `yaml:"CAPELLA_FORK_EPOCH"`
	DenebForkVersion                   phase0.Version    `yaml:"DENEB_FORK_VERSION"`
	DenebForkEpoch                     *uint64           `yaml:"DENEB_FORK_EPOCH"`
	ElectraForkVersion                 phase0.Version    `yaml:"ELECTRA_FORK_VERSION" check-if-fork:"ElectraForkEpoch"`
	ElectraForkEpoch                   *uint64           `yaml:"ELECTRA_FORK_EPOCH"`
	FuluForkVersion                    phase0.Version    `yaml:"FULU_FORK_VERSION" check-if-fork:"FuluForkEpoch"`
	FuluForkEpoch                      *uint64           `yaml:"FULU_FORK_EPOCH"`
	Eip7805ForkVersion                 phase0.Version    `yaml:"EIP7805_FORK_VERSION" check-if-fork:"Eip7805ForkEpoch"`
	Eip7805ForkEpoch                   *uint64           `yaml:"EIP7805_FORK_EPOCH"`
	SecondsPerSlot                     time.Duration     `yaml:"SECONDS_PER_SLOT"`
	SlotsPerEpoch                      uint64            `yaml:"SLOTS_PER_EPOCH"`
	EpochsPerHistoricalVector          uint64            `yaml:"EPOCHS_PER_HISTORICAL_VECTOR"`
	EpochsPerSlashingVector            uint64            `yaml:"EPOCHS_PER_SLASHINGS_VECTOR"`
	EpochsPerSyncCommitteePeriod       uint64            `yaml:"EPOCHS_PER_SYNC_COMMITTEE_PERIOD"`
	MinSeedLookahead                   uint64            `yaml:"MIN_SEED_LOOKAHEAD"`
	ShuffleRoundCount                  uint64            `yaml:"SHUFFLE_ROUND_COUNT"`
	MaxEffectiveBalance                uint64            `yaml:"MAX_EFFECTIVE_BALANCE"`
	MaxEffectiveBalanceElectra         uint64            `yaml:"MAX_EFFECTIVE_BALANCE_ELECTRA" check-if-fork:"ElectraForkEpoch"`
	TargetCommitteeSize                uint64            `yaml:"TARGET_COMMITTEE_SIZE"`
	MaxCommitteesPerSlot               uint64            `yaml:"MAX_COMMITTEES_PER_SLOT"`
	MinPerEpochChurnLimit              uint64            `yaml:"MIN_PER_EPOCH_CHURN_LIMIT"`
	ChurnLimitQuotient                 uint64            `yaml:"CHURN_LIMIT_QUOTIENT"`
	DomainBeaconProposer               phase0.DomainType `yaml:"DOMAIN_BEACON_PROPOSER"`
	DomainBeaconAttester               phase0.DomainType `yaml:"DOMAIN_BEACON_ATTESTER"`
	DomainSyncCommittee                phase0.DomainType `yaml:"DOMAIN_SYNC_COMMITTEE"`
	SyncCommitteeSize                  uint64            `yaml:"SYNC_COMMITTEE_SIZE"`
	DepositContractAddress             []byte            `yaml:"DEPOSIT_CONTRACT_ADDRESS"`
	MaxConsolidationRequestsPerPayload uint64            `yaml:"MAX_CONSOLIDATION_REQUESTS_PER_PAYLOAD" check-if-fork:"ElectraForkEpoch"`
	MaxWithdrawalRequestsPerPayload    uint64            `yaml:"MAX_WITHDRAWAL_REQUESTS_PER_PAYLOAD"    check-if-fork:"ElectraForkEpoch"`
	DepositChainId                     uint64            `yaml:"DEPOSIT_CHAIN_ID"`
	MinActivationBalance               uint64            `yaml:"MIN_ACTIVATION_BALANCE"`
=======
	PresetBase                            string            `yaml:"PRESET_BASE"`
	ConfigName                            string            `yaml:"CONFIG_NAME" check-if:"false"`
	MinGenesisTime                        time.Time         `yaml:"MIN_GENESIS_TIME"`
	GenesisForkVersion                    phase0.Version    `yaml:"GENESIS_FORK_VERSION"`
	AltairForkVersion                     phase0.Version    `yaml:"ALTAIR_FORK_VERSION"`
	AltairForkEpoch                       *uint64           `yaml:"ALTAIR_FORK_EPOCH"`
	BellatrixForkVersion                  phase0.Version    `yaml:"BELLATRIX_FORK_VERSION"`
	BellatrixForkEpoch                    *uint64           `yaml:"BELLATRIX_FORK_EPOCH"`
	CapellaForkVersion                    phase0.Version    `yaml:"CAPELLA_FORK_VERSION"`
	CapellaForkEpoch                      *uint64           `yaml:"CAPELLA_FORK_EPOCH"`
	DenebForkVersion                      phase0.Version    `yaml:"DENEB_FORK_VERSION"`
	DenebForkEpoch                        *uint64           `yaml:"DENEB_FORK_EPOCH"`
	ElectraForkVersion                    phase0.Version    `yaml:"ELECTRA_FORK_VERSION" check-if-fork:"ElectraForkEpoch"`
	ElectraForkEpoch                      *uint64           `yaml:"ELECTRA_FORK_EPOCH"   check-if-fork:"ElectraForkEpoch"`
	Eip7594ForkVersion                    phase0.Version    `yaml:"EIP7594_FORK_VERSION" check-if-fork:"Eip7594ForkEpoch"`
	Eip7594ForkEpoch                      *uint64           `yaml:"EIP7594_FORK_EPOCH"   check-if-fork:"Eip7594ForkEpoch"`
	SecondsPerSlot                        time.Duration     `yaml:"SECONDS_PER_SLOT"`
	SlotsPerEpoch                         uint64            `yaml:"SLOTS_PER_EPOCH"`
	EpochsPerHistoricalVector             uint64            `yaml:"EPOCHS_PER_HISTORICAL_VECTOR"`
	EpochsPerSlashingVector               uint64            `yaml:"EPOCHS_PER_SLASHINGS_VECTOR"`
	EpochsPerSyncCommitteePeriod          uint64            `yaml:"EPOCHS_PER_SYNC_COMMITTEE_PERIOD"`
	MinSeedLookahead                      uint64            `yaml:"MIN_SEED_LOOKAHEAD"`
	ShuffleRoundCount                     uint64            `yaml:"SHUFFLE_ROUND_COUNT"`
	MaxEffectiveBalance                   uint64            `yaml:"MAX_EFFECTIVE_BALANCE"`
	MaxEffectiveBalanceElectra            uint64            `yaml:"MAX_EFFECTIVE_BALANCE_ELECTRA" check-if-fork:"ElectraForkEpoch"`
	TargetCommitteeSize                   uint64            `yaml:"TARGET_COMMITTEE_SIZE"`
	MaxCommitteesPerSlot                  uint64            `yaml:"MAX_COMMITTEES_PER_SLOT"`
	MinPerEpochChurnLimit                 uint64            `yaml:"MIN_PER_EPOCH_CHURN_LIMIT"`
	ChurnLimitQuotient                    uint64            `yaml:"CHURN_LIMIT_QUOTIENT"`
	DomainBeaconProposer                  phase0.DomainType `yaml:"DOMAIN_BEACON_PROPOSER"`
	DomainBeaconAttester                  phase0.DomainType `yaml:"DOMAIN_BEACON_ATTESTER"`
	DomainSyncCommittee                   phase0.DomainType `yaml:"DOMAIN_SYNC_COMMITTEE"`
	SyncCommitteeSize                     uint64            `yaml:"SYNC_COMMITTEE_SIZE"`
	DepositContractAddress                []byte            `yaml:"DEPOSIT_CONTRACT_ADDRESS"`
	MaxConsolidationRequestsPerPayload    uint64            `yaml:"MAX_CONSOLIDATION_REQUESTS_PER_PAYLOAD" check-if-fork:"ElectraForkEpoch"`
	MaxWithdrawalRequestsPerPayload       uint64            `yaml:"MAX_WITHDRAWAL_REQUESTS_PER_PAYLOAD"    check-if-fork:"ElectraForkEpoch"`
	DepositChainId                        uint64            `yaml:"DEPOSIT_CHAIN_ID"`
	MinActivationBalance                  uint64            `yaml:"MIN_ACTIVATION_BALANCE"`
	MaxPendingPartialsPerWithdrawalsSweep uint64            `yaml:"MAX_PENDING_PARTIALS_PER_WITHDRAWALS_SWEEP" check-if-fork:"ElectraForkEpoch"`
	PendingPartialWithdrawalsLimit        uint64            `yaml:"PENDING_PARTIAL_WITHDRAWALS_LIMIT"          check-if-fork:"ElectraForkEpoch"`
	PendingConsolidationsLimit            uint64            `yaml:"PENDING_CONSOLIDATIONS_LIMIT"               check-if-fork:"ElectraForkEpoch"`
	MinPerEpochChurnLimitElectra          uint64            `yaml:"MIN_PER_EPOCH_CHURN_LIMIT_ELECTRA"          check-if-fork:"ElectraForkEpoch"`
	MaxPerEpochActivationExitChurnLimit   uint64            `yaml:"MAX_PER_EPOCH_ACTIVATION_EXIT_CHURN_LIMIT"  check-if-fork:"ElectraForkEpoch"`
	EffectiveBalanceIncrement             uint64            `yaml:"EFFECTIVE_BALANCE_INCREMENT"`
	ShardCommitteePeriod                  uint64            `yaml:"SHARD_COMMITTEE_PERIOD"`
>>>>>>> befbb17c

	// EIP7594: PeerDAS
	NumberOfColumns              *uint64 `yaml:"NUMBER_OF_COLUMNS"                check-if-fork:"FuluForkEpoch"`
	DataColumnSidecarSubnetCount *uint64 `yaml:"DATA_COLUMN_SIDECAR_SUBNET_COUNT" check-if-fork:"FuluForkEpoch"`
	CustodyRequirement           *uint64 `yaml:"CUSTODY_REQUIREMENT"              check-if-fork:"FuluForkEpoch"`

	// additional dora specific specs
	WhiskForkEpoch *uint64
}

var byteType = reflect.TypeOf(byte(0))
var specExpressionCache = map[string]*govaluate.EvaluableExpression{}
var specExpressionCacheMutex sync.Mutex

func (chain *ChainSpec) CheckMismatch(chain2 *ChainSpec) ([]string, error) {
	mismatches := []string{}

	chainT := reflect.ValueOf(chain).Elem()
	chain2T := reflect.ValueOf(chain2).Elem()

	genericSpecValues := map[string]any{}
	specData, err := json.Marshal(chain)
	if err != nil {
		return nil, fmt.Errorf("error marshalling chain spec: %v", err)
	}
	err = json.Unmarshal(specData, &genericSpecValues)
	if err != nil {
		return nil, fmt.Errorf("error unmarshalling chain spec: %v", err)
	}

	for i := 0; i < chainT.NumField(); i++ {
		fieldT := chainT.Type().Field(i)

		// Check both types of conditions
		checkIfExpression := fieldT.Tag.Get("check-if")
		checkIfFork := fieldT.Tag.Get("check-if-fork")

		if checkIfFork != "" {
			checkIfExpression = fmt.Sprintf("(%s ?? 18446744073709551615) < 18446744073709551615", checkIfFork)
		}

		if checkIfExpression != "" {
			ok, err := chain.checkIf(checkIfExpression, genericSpecValues)
			if err != nil {
				return nil, fmt.Errorf("error checking if expression: %v", err)
			}
			if !ok {
				continue
			}
		}

		fieldV := chainT.Field(i)
		field2V := chain2T.Field(i)

		if fieldV.Type().Kind() == reflect.Ptr {
			if !fieldV.IsNil() {
				fieldV = fieldV.Elem()
			}
			if !field2V.IsNil() {
				field2V = field2V.Elem()
			}
		}

		if fieldV.Type().Kind() == reflect.Slice && fieldV.Type().Elem() == byteType {
			// compare byte slices
			bytesA := fieldV.Interface().([]byte)
			bytesB := field2V.Interface().([]byte)

			if !bytes.Equal(bytesA, bytesB) {
				mismatches = append(mismatches, chainT.Type().Field(i).Name)
			}
		} else if fieldV.Interface() != field2V.Interface() {
			if chainT.Field(i).Interface() == reflect.Zero(chainT.Field(i).Type()).Interface() {
				// 0 value on chain side are allowed
				continue
			}
			mismatches = append(mismatches, chainT.Type().Field(i).Name)
		}
	}

	return mismatches, nil
}

func (chain *ChainSpec) checkIf(expressionStr string, genericSpecValues map[string]any) (bool, error) {
	specExpressionCacheMutex.Lock()
	expression, ok := specExpressionCache[expressionStr]
	if !ok {
		var err error
		expression, err = govaluate.NewEvaluableExpression(expressionStr)
		if err != nil {
			specExpressionCacheMutex.Unlock()
			return false, fmt.Errorf("error parsing dynamic spec expression: %v", err)
		}

		specExpressionCache[expressionStr] = expression
	}
	specExpressionCacheMutex.Unlock()

	result, err := expression.Evaluate(genericSpecValues)
	if err != nil {
		return false, fmt.Errorf("error evaluating dynamic spec expression: %v", err)
	}

	value, ok := result.(bool)
	if ok {
		return value, nil
	}

	return false, nil
}

func (chain *ChainSpec) Clone() *ChainSpec {
	res := &ChainSpec{}
	chainT := reflect.ValueOf(chain).Elem()
	chain2T := reflect.ValueOf(res).Elem()

	for i := 0; i < chainT.NumField(); i++ {
		value := chainT.Field(i)
		chain2T.Field(i).Set(value)
	}

	return res
}<|MERGE_RESOLUTION|>--- conflicted
+++ resolved
@@ -20,48 +20,6 @@
 
 // https://github.com/ethereum/consensus-specs/blob/dev/configs/mainnet.yaml
 type ChainSpec struct {
-<<<<<<< HEAD
-	PresetBase                         string            `yaml:"PRESET_BASE"`
-	ConfigName                         string            `yaml:"CONFIG_NAME" check-if:"false"`
-	MinGenesisTime                     time.Time         `yaml:"MIN_GENESIS_TIME"`
-	GenesisForkVersion                 phase0.Version    `yaml:"GENESIS_FORK_VERSION"`
-	AltairForkVersion                  phase0.Version    `yaml:"ALTAIR_FORK_VERSION"`
-	AltairForkEpoch                    *uint64           `yaml:"ALTAIR_FORK_EPOCH"`
-	BellatrixForkVersion               phase0.Version    `yaml:"BELLATRIX_FORK_VERSION"`
-	BellatrixForkEpoch                 *uint64           `yaml:"BELLATRIX_FORK_EPOCH"`
-	CapellaForkVersion                 phase0.Version    `yaml:"CAPELLA_FORK_VERSION"`
-	CapellaForkEpoch                   *uint64           `yaml:"CAPELLA_FORK_EPOCH"`
-	DenebForkVersion                   phase0.Version    `yaml:"DENEB_FORK_VERSION"`
-	DenebForkEpoch                     *uint64           `yaml:"DENEB_FORK_EPOCH"`
-	ElectraForkVersion                 phase0.Version    `yaml:"ELECTRA_FORK_VERSION" check-if-fork:"ElectraForkEpoch"`
-	ElectraForkEpoch                   *uint64           `yaml:"ELECTRA_FORK_EPOCH"`
-	FuluForkVersion                    phase0.Version    `yaml:"FULU_FORK_VERSION" check-if-fork:"FuluForkEpoch"`
-	FuluForkEpoch                      *uint64           `yaml:"FULU_FORK_EPOCH"`
-	Eip7805ForkVersion                 phase0.Version    `yaml:"EIP7805_FORK_VERSION" check-if-fork:"Eip7805ForkEpoch"`
-	Eip7805ForkEpoch                   *uint64           `yaml:"EIP7805_FORK_EPOCH"`
-	SecondsPerSlot                     time.Duration     `yaml:"SECONDS_PER_SLOT"`
-	SlotsPerEpoch                      uint64            `yaml:"SLOTS_PER_EPOCH"`
-	EpochsPerHistoricalVector          uint64            `yaml:"EPOCHS_PER_HISTORICAL_VECTOR"`
-	EpochsPerSlashingVector            uint64            `yaml:"EPOCHS_PER_SLASHINGS_VECTOR"`
-	EpochsPerSyncCommitteePeriod       uint64            `yaml:"EPOCHS_PER_SYNC_COMMITTEE_PERIOD"`
-	MinSeedLookahead                   uint64            `yaml:"MIN_SEED_LOOKAHEAD"`
-	ShuffleRoundCount                  uint64            `yaml:"SHUFFLE_ROUND_COUNT"`
-	MaxEffectiveBalance                uint64            `yaml:"MAX_EFFECTIVE_BALANCE"`
-	MaxEffectiveBalanceElectra         uint64            `yaml:"MAX_EFFECTIVE_BALANCE_ELECTRA" check-if-fork:"ElectraForkEpoch"`
-	TargetCommitteeSize                uint64            `yaml:"TARGET_COMMITTEE_SIZE"`
-	MaxCommitteesPerSlot               uint64            `yaml:"MAX_COMMITTEES_PER_SLOT"`
-	MinPerEpochChurnLimit              uint64            `yaml:"MIN_PER_EPOCH_CHURN_LIMIT"`
-	ChurnLimitQuotient                 uint64            `yaml:"CHURN_LIMIT_QUOTIENT"`
-	DomainBeaconProposer               phase0.DomainType `yaml:"DOMAIN_BEACON_PROPOSER"`
-	DomainBeaconAttester               phase0.DomainType `yaml:"DOMAIN_BEACON_ATTESTER"`
-	DomainSyncCommittee                phase0.DomainType `yaml:"DOMAIN_SYNC_COMMITTEE"`
-	SyncCommitteeSize                  uint64            `yaml:"SYNC_COMMITTEE_SIZE"`
-	DepositContractAddress             []byte            `yaml:"DEPOSIT_CONTRACT_ADDRESS"`
-	MaxConsolidationRequestsPerPayload uint64            `yaml:"MAX_CONSOLIDATION_REQUESTS_PER_PAYLOAD" check-if-fork:"ElectraForkEpoch"`
-	MaxWithdrawalRequestsPerPayload    uint64            `yaml:"MAX_WITHDRAWAL_REQUESTS_PER_PAYLOAD"    check-if-fork:"ElectraForkEpoch"`
-	DepositChainId                     uint64            `yaml:"DEPOSIT_CHAIN_ID"`
-	MinActivationBalance               uint64            `yaml:"MIN_ACTIVATION_BALANCE"`
-=======
 	PresetBase                            string            `yaml:"PRESET_BASE"`
 	ConfigName                            string            `yaml:"CONFIG_NAME" check-if:"false"`
 	MinGenesisTime                        time.Time         `yaml:"MIN_GENESIS_TIME"`
@@ -76,8 +34,10 @@
 	DenebForkEpoch                        *uint64           `yaml:"DENEB_FORK_EPOCH"`
 	ElectraForkVersion                    phase0.Version    `yaml:"ELECTRA_FORK_VERSION" check-if-fork:"ElectraForkEpoch"`
 	ElectraForkEpoch                      *uint64           `yaml:"ELECTRA_FORK_EPOCH"   check-if-fork:"ElectraForkEpoch"`
-	Eip7594ForkVersion                    phase0.Version    `yaml:"EIP7594_FORK_VERSION" check-if-fork:"Eip7594ForkEpoch"`
-	Eip7594ForkEpoch                      *uint64           `yaml:"EIP7594_FORK_EPOCH"   check-if-fork:"Eip7594ForkEpoch"`
+	FuluForkVersion                       phase0.Version    `yaml:"FULU_FORK_VERSION" check-if-fork:"FuluForkEpoch"`
+	FuluForkEpoch                         *uint64           `yaml:"FULU_FORK_EPOCH"`
+	Eip7805ForkVersion                    phase0.Version    `yaml:"EIP7805_FORK_VERSION" check-if-fork:"Eip7805ForkEpoch"`
+	Eip7805ForkEpoch                      *uint64           `yaml:"EIP7805_FORK_EPOCH"`
 	SecondsPerSlot                        time.Duration     `yaml:"SECONDS_PER_SLOT"`
 	SlotsPerEpoch                         uint64            `yaml:"SLOTS_PER_EPOCH"`
 	EpochsPerHistoricalVector             uint64            `yaml:"EPOCHS_PER_HISTORICAL_VECTOR"`
@@ -107,7 +67,6 @@
 	MaxPerEpochActivationExitChurnLimit   uint64            `yaml:"MAX_PER_EPOCH_ACTIVATION_EXIT_CHURN_LIMIT"  check-if-fork:"ElectraForkEpoch"`
 	EffectiveBalanceIncrement             uint64            `yaml:"EFFECTIVE_BALANCE_INCREMENT"`
 	ShardCommitteePeriod                  uint64            `yaml:"SHARD_COMMITTEE_PERIOD"`
->>>>>>> befbb17c
 
 	// EIP7594: PeerDAS
 	NumberOfColumns              *uint64 `yaml:"NUMBER_OF_COLUMNS"                check-if-fork:"FuluForkEpoch"`
