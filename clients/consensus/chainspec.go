package consensus

import (
	"bytes"
	"encoding/json"
	"fmt"
	"reflect"
	"sort"
	"sync"
	"time"

	"github.com/attestantio/go-eth2-client/spec/phase0"
	"gopkg.in/Knetic/govaluate.v3"
)

type ForkVersion struct {
	Epoch           uint64
	CurrentVersion  []byte
	PreviousVersion []byte
}

type BlobScheduleEntry struct {
	Epoch            uint64 `yaml:"EPOCH"`
	MaxBlobsPerBlock uint64 `yaml:"MAX_BLOBS_PER_BLOCK"`
}

// https://github.com/ethereum/consensus-specs/blob/dev/configs/mainnet.yaml
type ChainSpec struct {
	PresetBase                            string            `yaml:"PRESET_BASE"`
	ConfigName                            string            `yaml:"CONFIG_NAME" check-if:"false"`
	MinGenesisTime                        time.Time         `yaml:"MIN_GENESIS_TIME"`
	GenesisForkVersion                    phase0.Version    `yaml:"GENESIS_FORK_VERSION"`
	AltairForkVersion                     phase0.Version    `yaml:"ALTAIR_FORK_VERSION"`
	AltairForkEpoch                       *uint64           `yaml:"ALTAIR_FORK_EPOCH"`
	BellatrixForkVersion                  phase0.Version    `yaml:"BELLATRIX_FORK_VERSION"`
	BellatrixForkEpoch                    *uint64           `yaml:"BELLATRIX_FORK_EPOCH"`
	CapellaForkVersion                    phase0.Version    `yaml:"CAPELLA_FORK_VERSION"`
	CapellaForkEpoch                      *uint64           `yaml:"CAPELLA_FORK_EPOCH"`
	DenebForkVersion                      phase0.Version    `yaml:"DENEB_FORK_VERSION"`
	DenebForkEpoch                        *uint64           `yaml:"DENEB_FORK_EPOCH"`
	ElectraForkVersion                    phase0.Version    `yaml:"ELECTRA_FORK_VERSION" check-if-fork:"ElectraForkEpoch"`
	ElectraForkEpoch                      *uint64           `yaml:"ELECTRA_FORK_EPOCH"   check-if-fork:"ElectraForkEpoch"`
<<<<<<< HEAD
	FuluForkVersion                       phase0.Version    `yaml:"FULU_FORK_VERSION"    check-if-fork:"FuluForkEpoch"`
	FuluForkEpoch                         *uint64           `yaml:"FULU_FORK_EPOCH"      check-if-fork:"FuluForkEpoch"`
	GloasForkVersion                      phase0.Version    `yaml:"GLOAS_FORK_VERSION"   check-if-fork:"GloasForkEpoch"`
	GloasForkEpoch                        *uint64           `yaml:"GLOAS_FORK_EPOCH"     check-if-fork:"GloasForkEpoch"`
=======
	Eip7594ForkVersion                    phase0.Version    `yaml:"EIP7594_FORK_VERSION" check-if-fork:"Eip7594ForkEpoch"`
	Eip7594ForkEpoch                      *uint64           `yaml:"EIP7594_FORK_EPOCH"   check-if-fork:"Eip7594ForkEpoch"`
	Eip7732ForkVersion                    phase0.Version    `yaml:"EIP7732_FORK_VERSION" check-if-fork:"Eip7732ForkEpoch"`
	Eip7732ForkEpoch                      *uint64           `yaml:"EIP7732_FORK_EPOCH"`
>>>>>>> eef1a3da
	SecondsPerSlot                        time.Duration     `yaml:"SECONDS_PER_SLOT"`
	SlotsPerEpoch                         uint64            `yaml:"SLOTS_PER_EPOCH"`
	EpochsPerHistoricalVector             uint64            `yaml:"EPOCHS_PER_HISTORICAL_VECTOR"`
	EpochsPerSlashingVector               uint64            `yaml:"EPOCHS_PER_SLASHINGS_VECTOR"`
	EpochsPerSyncCommitteePeriod          uint64            `yaml:"EPOCHS_PER_SYNC_COMMITTEE_PERIOD"`
	MinSeedLookahead                      uint64            `yaml:"MIN_SEED_LOOKAHEAD"`
	ShuffleRoundCount                     uint64            `yaml:"SHUFFLE_ROUND_COUNT"`
	MaxEffectiveBalance                   uint64            `yaml:"MAX_EFFECTIVE_BALANCE"`
	MaxEffectiveBalanceElectra            uint64            `yaml:"MAX_EFFECTIVE_BALANCE_ELECTRA" check-if-fork:"ElectraForkEpoch"`
	TargetCommitteeSize                   uint64            `yaml:"TARGET_COMMITTEE_SIZE"`
	MaxCommitteesPerSlot                  uint64            `yaml:"MAX_COMMITTEES_PER_SLOT"`
	MinPerEpochChurnLimit                 uint64            `yaml:"MIN_PER_EPOCH_CHURN_LIMIT"`
	ChurnLimitQuotient                    uint64            `yaml:"CHURN_LIMIT_QUOTIENT"`
	DomainBeaconProposer                  phase0.DomainType `yaml:"DOMAIN_BEACON_PROPOSER"`
	DomainBeaconAttester                  phase0.DomainType `yaml:"DOMAIN_BEACON_ATTESTER"`
	DomainSyncCommittee                   phase0.DomainType `yaml:"DOMAIN_SYNC_COMMITTEE"`
	SyncCommitteeSize                     uint64            `yaml:"SYNC_COMMITTEE_SIZE"`
	DepositContractAddress                []byte            `yaml:"DEPOSIT_CONTRACT_ADDRESS"`
	MaxConsolidationRequestsPerPayload    uint64            `yaml:"MAX_CONSOLIDATION_REQUESTS_PER_PAYLOAD" check-if-fork:"ElectraForkEpoch"`
	MaxWithdrawalRequestsPerPayload       uint64            `yaml:"MAX_WITHDRAWAL_REQUESTS_PER_PAYLOAD"    check-if-fork:"ElectraForkEpoch"`
	MinEpochsForDataColumnSidecars        uint64            `yaml:"MIN_EPOCHS_FOR_DATA_COLUMN_SIDECARS_REQUESTS"`
	DepositChainId                        uint64            `yaml:"DEPOSIT_CHAIN_ID"`
	MinActivationBalance                  uint64            `yaml:"MIN_ACTIVATION_BALANCE"`
	MaxBlobsPerBlock                      uint64            `yaml:"MAX_BLOBS_PER_BLOCK"                        check-if-fork:"DenebForkEpoch"`
	MaxPendingPartialsPerWithdrawalsSweep uint64            `yaml:"MAX_PENDING_PARTIALS_PER_WITHDRAWALS_SWEEP" check-if-fork:"ElectraForkEpoch"`
	MaxPendingDepositsPerEpoch            uint64            `yaml:"MAX_PENDING_DEPOSITS_PER_EPOCH"             check-if-fork:"ElectraForkEpoch"`
	PendingPartialWithdrawalsLimit        uint64            `yaml:"PENDING_PARTIAL_WITHDRAWALS_LIMIT"          check-if-fork:"ElectraForkEpoch"`
	PendingConsolidationsLimit            uint64            `yaml:"PENDING_CONSOLIDATIONS_LIMIT"               check-if-fork:"ElectraForkEpoch"`
	MinPerEpochChurnLimitElectra          uint64            `yaml:"MIN_PER_EPOCH_CHURN_LIMIT_ELECTRA"          check-if-fork:"ElectraForkEpoch"`
	MaxPerEpochActivationExitChurnLimit   uint64            `yaml:"MAX_PER_EPOCH_ACTIVATION_EXIT_CHURN_LIMIT"  check-if-fork:"ElectraForkEpoch"`
	MaxBlobsPerBlockElectra               uint64            `yaml:"MAX_BLOBS_PER_BLOCK_ELECTRA"                check-if-fork:"ElectraForkEpoch"`
	EffectiveBalanceIncrement             uint64            `yaml:"EFFECTIVE_BALANCE_INCREMENT"`
	ShardCommitteePeriod                  uint64            `yaml:"SHARD_COMMITTEE_PERIOD"`

	// EIP7594: PeerDAS
	NumberOfColumns              *uint64             `yaml:"NUMBER_OF_COLUMNS"                check-if-fork:"FuluForkEpoch"`
	DataColumnSidecarSubnetCount *uint64             `yaml:"DATA_COLUMN_SIDECAR_SUBNET_COUNT" check-if-fork:"FuluForkEpoch"`
	CustodyRequirement           *uint64             `yaml:"CUSTODY_REQUIREMENT"              check-if-fork:"FuluForkEpoch"`
	BlobSchedule                 []BlobScheduleEntry `yaml:"BLOB_SCHEDULE"                    check-if-fork:"FuluForkEpoch"`

	// EIP7732: ePBS
	PtcSize                uint64            `yaml:"PTC_SIZE" check-if-fork:"Eip7732ForkEpoch"`
	MaxPayloadAttestations uint64            `yaml:"MAX_PAYLOAD_ATTESTATIONS" check-if-fork:"Eip7732ForkEpoch"`
	DomainPtcAttester      phase0.DomainType `yaml:"DOMAIN_PTC_ATTESTER" check-if-fork:"Eip7732ForkEpoch"`

	// additional dora specific specs
	WhiskForkEpoch *uint64
}

var byteType = reflect.TypeOf(byte(0))
var specExpressionCache = map[string]*govaluate.EvaluableExpression{}
var specExpressionCacheMutex sync.Mutex

func (chain *ChainSpec) CheckMismatch(chain2 *ChainSpec) ([]string, error) {
	mismatches := []string{}

	chainT := reflect.ValueOf(chain).Elem()
	chain2T := reflect.ValueOf(chain2).Elem()

	genericSpecValues := map[string]any{}
	specData, err := json.Marshal(chain)
	if err != nil {
		return nil, fmt.Errorf("error marshalling chain spec: %v", err)
	}
	err = json.Unmarshal(specData, &genericSpecValues)
	if err != nil {
		return nil, fmt.Errorf("error unmarshalling chain spec: %v", err)
	}

	for i := 0; i < chainT.NumField(); i++ {
		fieldT := chainT.Type().Field(i)

		// Check both types of conditions
		checkIfExpression := fieldT.Tag.Get("check-if")
		checkIfFork := fieldT.Tag.Get("check-if-fork")

		if checkIfFork != "" {
			checkIfExpression = fmt.Sprintf("(%s ?? 18446744073709551615) < 18446744073709551615", checkIfFork)
		}

		if checkIfExpression != "" {
			ok, err := chain.checkIf(checkIfExpression, genericSpecValues)
			if err != nil {
				return nil, fmt.Errorf("error checking if expression: %v", err)
			}
			if !ok {
				continue
			}
		}

		fieldV := chainT.Field(i)
		field2V := chain2T.Field(i)

		if fieldV.Type().Kind() == reflect.Ptr {
			if !fieldV.IsNil() {
				fieldV = fieldV.Elem()
			}
			if !field2V.IsNil() {
				field2V = field2V.Elem()
			}
		}

		if fieldV.Type().Kind() == reflect.Slice && fieldV.Type().Elem() == byteType {
			// compare byte slices
			bytesA := fieldV.Interface().([]byte)
			bytesB := field2V.Interface().([]byte)

			if !bytes.Equal(bytesA, bytesB) {
				mismatches = append(mismatches, chainT.Type().Field(i).Name)
			}
		} else if fieldV.Type().Kind() == reflect.Slice && fieldV.Type().Elem() == reflect.TypeOf(BlobScheduleEntry{}) {
			// compare blob schedule entries
			blobScheduleA := fieldV.Interface().([]BlobScheduleEntry)
			blobScheduleB := field2V.Interface().([]BlobScheduleEntry)

			// sort both by epoch
			sort.Slice(blobScheduleA, func(i, j int) bool {
				return blobScheduleA[i].Epoch < blobScheduleA[j].Epoch
			})
			sort.Slice(blobScheduleB, func(i, j int) bool {
				return blobScheduleB[i].Epoch < blobScheduleB[j].Epoch
			})

			// compare each entry
			for i := range blobScheduleA {
				if len(blobScheduleB) > i && blobScheduleA[i] != blobScheduleB[i] {
					mismatches = append(mismatches, fmt.Sprintf("%s[%d]", fieldT.Name, i))
					break
				}
			}
		} else if fieldV.Interface() != field2V.Interface() {
			if chainT.Field(i).Interface() == reflect.Zero(chainT.Field(i).Type()).Interface() {
				// 0 value on chain side are allowed
				continue
			}
			mismatches = append(mismatches, chainT.Type().Field(i).Name)
		}
	}

	return mismatches, nil
}

func (chain *ChainSpec) checkIf(expressionStr string, genericSpecValues map[string]any) (bool, error) {
	specExpressionCacheMutex.Lock()
	expression, ok := specExpressionCache[expressionStr]
	if !ok {
		var err error
		expression, err = govaluate.NewEvaluableExpression(expressionStr)
		if err != nil {
			specExpressionCacheMutex.Unlock()
			return false, fmt.Errorf("error parsing dynamic spec expression: %v", err)
		}

		specExpressionCache[expressionStr] = expression
	}
	specExpressionCacheMutex.Unlock()

	result, err := expression.Evaluate(genericSpecValues)
	if err != nil {
		return false, fmt.Errorf("error evaluating dynamic spec expression: %v", err)
	}

	value, ok := result.(bool)
	if ok {
		return value, nil
	}

	return false, nil
}

func (chain *ChainSpec) Clone() *ChainSpec {
	res := &ChainSpec{}
	chainT := reflect.ValueOf(chain).Elem()
	chain2T := reflect.ValueOf(res).Elem()

	for i := 0; i < chainT.NumField(); i++ {
		value := chainT.Field(i)
		chain2T.Field(i).Set(value)
	}

	return res
}<|MERGE_RESOLUTION|>--- conflicted
+++ resolved
@@ -40,17 +40,10 @@
 	DenebForkEpoch                        *uint64           `yaml:"DENEB_FORK_EPOCH"`
 	ElectraForkVersion                    phase0.Version    `yaml:"ELECTRA_FORK_VERSION" check-if-fork:"ElectraForkEpoch"`
 	ElectraForkEpoch                      *uint64           `yaml:"ELECTRA_FORK_EPOCH"   check-if-fork:"ElectraForkEpoch"`
-<<<<<<< HEAD
 	FuluForkVersion                       phase0.Version    `yaml:"FULU_FORK_VERSION"    check-if-fork:"FuluForkEpoch"`
 	FuluForkEpoch                         *uint64           `yaml:"FULU_FORK_EPOCH"      check-if-fork:"FuluForkEpoch"`
 	GloasForkVersion                      phase0.Version    `yaml:"GLOAS_FORK_VERSION"   check-if-fork:"GloasForkEpoch"`
 	GloasForkEpoch                        *uint64           `yaml:"GLOAS_FORK_EPOCH"     check-if-fork:"GloasForkEpoch"`
-=======
-	Eip7594ForkVersion                    phase0.Version    `yaml:"EIP7594_FORK_VERSION" check-if-fork:"Eip7594ForkEpoch"`
-	Eip7594ForkEpoch                      *uint64           `yaml:"EIP7594_FORK_EPOCH"   check-if-fork:"Eip7594ForkEpoch"`
-	Eip7732ForkVersion                    phase0.Version    `yaml:"EIP7732_FORK_VERSION" check-if-fork:"Eip7732ForkEpoch"`
-	Eip7732ForkEpoch                      *uint64           `yaml:"EIP7732_FORK_EPOCH"`
->>>>>>> eef1a3da
 	SecondsPerSlot                        time.Duration     `yaml:"SECONDS_PER_SLOT"`
 	SlotsPerEpoch                         uint64            `yaml:"SLOTS_PER_EPOCH"`
 	EpochsPerHistoricalVector             uint64            `yaml:"EPOCHS_PER_HISTORICAL_VECTOR"`
