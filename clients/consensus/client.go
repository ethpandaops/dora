package consensus

import (
	"context"
	"sync"
	"time"

	v1 "github.com/attestantio/go-eth2-client/api/v1"
	"github.com/attestantio/go-eth2-client/spec/phase0"
	"github.com/sirupsen/logrus"

	"github.com/ethpandaops/dora/clients/consensus/rpc"
	"github.com/ethpandaops/dora/clients/sshtunnel"
)

type ClientConfig struct {
	URL        string
	Name       string
	Headers    map[string]string
	SshConfig  *sshtunnel.SshConfig
	DisableSSZ bool
}

type Client struct {
<<<<<<< HEAD
	pool                       *Pool
	clientIdx                  uint16
	endpointConfig             *ClientConfig
	clientCtx                  context.Context
	clientCtxCancel            context.CancelFunc
	rpcClient                  *rpc.BeaconClient
	logger                     *logrus.Entry
	isOnline                   bool
	isSyncing                  bool
	isOptimistic               bool
	versionStr                 string
	nodeIdentity               *rpc.NodeIdentity
	clientType                 ClientType
	lastEvent                  time.Time
	retryCounter               uint64
	lastError                  error
	headMutex                  sync.RWMutex
	headRoot                   phase0.Root
	headSlot                   phase0.Slot
	justifiedRoot              phase0.Root
	justifiedEpoch             phase0.Epoch
	finalizedRoot              phase0.Root
	finalizedEpoch             phase0.Epoch
	lastFinalityUpdateEpoch    phase0.Epoch
	lastPeerUpdateEpoch        phase0.Epoch
	lastSyncUpdateEpoch        phase0.Epoch
	peers                      []*v1.Peer
	blockDispatcher            Dispatcher[*v1.BlockEvent]
	headDispatcher             Dispatcher[*v1.HeadEvent]
	checkpointDispatcher       Dispatcher[*v1.Finality]
	executionPayloadDispatcher Dispatcher[*v1.ExecutionPayloadEvent]
=======
	pool                    *Pool
	clientIdx               uint16
	endpointConfig          *ClientConfig
	clientCtx               context.Context
	clientCtxCancel         context.CancelFunc
	rpcClient               *rpc.BeaconClient
	logger                  *logrus.Entry
	isOnline                bool
	isSyncing               bool
	isOptimistic            bool
	versionStr              string
	nodeIdentity            *rpc.NodeIdentity
	clientType              ClientType
	lastEvent               time.Time
	retryCounter            uint64
	lastError               error
	headMutex               sync.RWMutex
	headRoot                phase0.Root
	headSlot                phase0.Slot
	justifiedRoot           phase0.Root
	justifiedEpoch          phase0.Epoch
	finalizedRoot           phase0.Root
	finalizedEpoch          phase0.Epoch
	lastFinalityUpdateEpoch phase0.Epoch
	lastMetadataUpdate      time.Time
	lastSyncUpdateEpoch     phase0.Epoch
	peers                   []*v1.Peer
	blockDispatcher         Dispatcher[*v1.BlockEvent]
	headDispatcher          Dispatcher[*v1.HeadEvent]
	checkpointDispatcher    Dispatcher[*v1.Finality]
>>>>>>> befbb17c
}

func (pool *Pool) newPoolClient(clientIdx uint16, endpoint *ClientConfig) (*Client, error) {
	logger := pool.logger.WithField("client", endpoint.Name)

	rpcClient, err := rpc.NewBeaconClient(endpoint.Name, endpoint.URL, endpoint.Headers, endpoint.SshConfig, endpoint.DisableSSZ, logger)
	if err != nil {
		return nil, err
	}

	client := Client{
		pool:           pool,
		clientIdx:      clientIdx,
		endpointConfig: endpoint,
		rpcClient:      rpcClient,
		logger:         logger,
	}
	client.resetContext()

	go client.runClientLoop()

	return &client, nil
}

func (client *Client) resetContext() {
	if client.clientCtxCancel != nil {
		client.clientCtxCancel()
	}

	client.clientCtx, client.clientCtxCancel = context.WithCancel(client.pool.ctx)
}

func (client *Client) SubscribeBlockEvent(capacity int, blocking bool) *Subscription[*v1.BlockEvent] {
	return client.blockDispatcher.Subscribe(capacity, blocking)
}

func (client *Client) SubscribeHeadEvent(capacity int, blocking bool) *Subscription[*v1.HeadEvent] {
	return client.headDispatcher.Subscribe(capacity, blocking)
}

func (client *Client) SubscribeFinalizedEvent(capacity int) *Subscription[*v1.Finality] {
	return client.checkpointDispatcher.Subscribe(capacity, false)
}

func (client *Client) SubscribeExecutionPayloadEvent(capacity int, blocking bool) *Subscription[*v1.ExecutionPayloadEvent] {
	return client.executionPayloadDispatcher.Subscribe(capacity, blocking)
}

func (client *Client) GetPool() *Pool {
	return client.pool
}

func (client *Client) GetIndex() uint16 {
	return client.clientIdx
}

func (client *Client) GetName() string {
	return client.endpointConfig.Name
}

func (client *Client) GetVersion() string {
	return client.versionStr
}

func (client *Client) GetNodeIdentity() *rpc.NodeIdentity {
	return client.nodeIdentity
}

func (client *Client) GetEndpointConfig() *ClientConfig {
	return client.endpointConfig
}

func (client *Client) GetRPCClient() *rpc.BeaconClient {
	return client.rpcClient
}

func (client *Client) GetContext() context.Context {
	return client.clientCtx
}

func (client *Client) GetLastHead() (phase0.Slot, phase0.Root) {
	client.headMutex.RLock()
	defer client.headMutex.RUnlock()

	return client.headSlot, client.headRoot
}

func (client *Client) GetLastError() error {
	return client.lastError
}

func (client *Client) GetLastEventTime() time.Time {
	return client.lastEvent
}

func (client *Client) GetLastClientError() error {
	return client.lastError
}

func (client *Client) GetFinalityCheckpoint() (finalitedEpoch phase0.Epoch, finalizedRoot phase0.Root, justifiedEpoch phase0.Epoch, justifiedRoot phase0.Root) {
	client.headMutex.RLock()
	defer client.headMutex.RUnlock()

	return client.finalizedEpoch, client.finalizedRoot, client.justifiedEpoch, client.justifiedRoot
}

func (client *Client) GetStatus() ClientStatus {
	switch {
	case client.isSyncing:
		return ClientStatusSynchronizing
	case client.isOptimistic:
		return ClientStatusOptimistic
	case client.isOnline:
		return ClientStatusOnline
	default:
		return ClientStatusOffline
	}
}

func (client *Client) GetNodePeers() []*v1.Peer {
	if client.peers == nil {
		return []*v1.Peer{}
	}
	return client.peers
}<|MERGE_RESOLUTION|>--- conflicted
+++ resolved
@@ -22,7 +22,6 @@
 }
 
 type Client struct {
-<<<<<<< HEAD
 	pool                       *Pool
 	clientIdx                  uint16
 	endpointConfig             *ClientConfig
@@ -47,45 +46,13 @@
 	finalizedRoot              phase0.Root
 	finalizedEpoch             phase0.Epoch
 	lastFinalityUpdateEpoch    phase0.Epoch
-	lastPeerUpdateEpoch        phase0.Epoch
+	lastMetadataUpdate         time.Time
 	lastSyncUpdateEpoch        phase0.Epoch
 	peers                      []*v1.Peer
 	blockDispatcher            Dispatcher[*v1.BlockEvent]
 	headDispatcher             Dispatcher[*v1.HeadEvent]
 	checkpointDispatcher       Dispatcher[*v1.Finality]
 	executionPayloadDispatcher Dispatcher[*v1.ExecutionPayloadEvent]
-=======
-	pool                    *Pool
-	clientIdx               uint16
-	endpointConfig          *ClientConfig
-	clientCtx               context.Context
-	clientCtxCancel         context.CancelFunc
-	rpcClient               *rpc.BeaconClient
-	logger                  *logrus.Entry
-	isOnline                bool
-	isSyncing               bool
-	isOptimistic            bool
-	versionStr              string
-	nodeIdentity            *rpc.NodeIdentity
-	clientType              ClientType
-	lastEvent               time.Time
-	retryCounter            uint64
-	lastError               error
-	headMutex               sync.RWMutex
-	headRoot                phase0.Root
-	headSlot                phase0.Slot
-	justifiedRoot           phase0.Root
-	justifiedEpoch          phase0.Epoch
-	finalizedRoot           phase0.Root
-	finalizedEpoch          phase0.Epoch
-	lastFinalityUpdateEpoch phase0.Epoch
-	lastMetadataUpdate      time.Time
-	lastSyncUpdateEpoch     phase0.Epoch
-	peers                   []*v1.Peer
-	blockDispatcher         Dispatcher[*v1.BlockEvent]
-	headDispatcher          Dispatcher[*v1.HeadEvent]
-	checkpointDispatcher    Dispatcher[*v1.Finality]
->>>>>>> befbb17c
 }
 
 func (pool *Pool) newPoolClient(clientIdx uint16, endpoint *ClientConfig) (*Client, error) {
