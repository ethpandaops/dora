--- conflicted
+++ resolved
@@ -23,7 +23,6 @@
 }
 
 type Client struct {
-<<<<<<< HEAD
 	pool                       *Pool
 	clientIdx                  uint16
 	endpointConfig             *ClientConfig
@@ -48,46 +47,14 @@
 	finalizedRoot              phase0.Root
 	finalizedEpoch             phase0.Epoch
 	lastFinalityUpdateEpoch    phase0.Epoch
-	lastMetadataUpdate         time.Time
+	lastMetadataUpdateEpoch    phase0.Epoch
+	lastMetadataUpdateTime     time.Time
 	lastSyncUpdateEpoch        phase0.Epoch
 	peers                      []*v1.Peer
-	blockDispatcher            Dispatcher[*v1.BlockEvent]
-	headDispatcher             Dispatcher[*v1.HeadEvent]
-	checkpointDispatcher       Dispatcher[*v1.Finality]
-	executionPayloadDispatcher Dispatcher[*v1.ExecutionPayloadEvent]
-=======
-	pool                    *Pool
-	clientIdx               uint16
-	endpointConfig          *ClientConfig
-	clientCtx               context.Context
-	clientCtxCancel         context.CancelFunc
-	rpcClient               *rpc.BeaconClient
-	logger                  *logrus.Entry
-	isOnline                bool
-	isSyncing               bool
-	isOptimistic            bool
-	versionStr              string
-	nodeIdentity            *rpc.NodeIdentity
-	clientType              ClientType
-	lastEvent               time.Time
-	retryCounter            uint64
-	lastError               error
-	headMutex               sync.RWMutex
-	headRoot                phase0.Root
-	headSlot                phase0.Slot
-	justifiedRoot           phase0.Root
-	justifiedEpoch          phase0.Epoch
-	finalizedRoot           phase0.Root
-	finalizedEpoch          phase0.Epoch
-	lastFinalityUpdateEpoch phase0.Epoch
-	lastMetadataUpdateEpoch phase0.Epoch
-	lastMetadataUpdateTime  time.Time
-	lastSyncUpdateEpoch     phase0.Epoch
-	peers                   []*v1.Peer
-	blockDispatcher         utils.Dispatcher[*v1.BlockEvent]
-	headDispatcher          utils.Dispatcher[*v1.HeadEvent]
-	checkpointDispatcher    utils.Dispatcher[*v1.Finality]
->>>>>>> 9b48285f
+	blockDispatcher            utils.Dispatcher[*v1.BlockEvent]
+	headDispatcher             utils.Dispatcher[*v1.HeadEvent]
+	checkpointDispatcher       utils.Dispatcher[*v1.Finality]
+	executionPayloadDispatcher utils.Dispatcher[*v1.ExecutionPayloadEvent]
 }
 
 func (pool *Pool) newPoolClient(clientIdx uint16, endpoint *ClientConfig) (*Client, error) {
@@ -132,7 +99,7 @@
 	return client.checkpointDispatcher.Subscribe(capacity, false)
 }
 
-func (client *Client) SubscribeExecutionPayloadEvent(capacity int, blocking bool) *Subscription[*v1.ExecutionPayloadEvent] {
+func (client *Client) SubscribeExecutionPayloadEvent(capacity int, blocking bool) *utils.Subscription[*v1.ExecutionPayloadEvent] {
 	return client.executionPayloadDispatcher.Subscribe(capacity, blocking)
 }
 
