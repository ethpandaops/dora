package beacon

import (
	"bytes"
	"context"
	"fmt"
	"runtime"
	"sort"
	"time"

	"github.com/attestantio/go-eth2-client/spec/phase0"
	"github.com/ethpandaops/dora/db"
	"github.com/ethpandaops/dora/dbtypes"
	"github.com/jmoiron/sqlx"
	"github.com/mashingan/smapping"
)

func (indexer *Indexer) runCachePruning() error {
	chainState := indexer.consensusPool.GetChainState()

	pruneToEpoch := chainState.CurrentEpoch()
	if pruneToEpoch >= phase0.Epoch(indexer.inMemoryEpochs) {
		pruneToEpoch -= phase0.Epoch(indexer.inMemoryEpochs)
	} else {
		pruneToEpoch = 0
	}

	if pruneToEpoch < indexer.lastFinalizedEpoch {
		pruneToEpoch = indexer.lastFinalizedEpoch
	}

	var totalPrunedEpochStats, totalPrunedEpochStates uint64

	// process all epochs that are not yet pruned and can be pruned
	for pruneEpoch := indexer.lastPrunedEpoch; pruneEpoch < pruneToEpoch; pruneEpoch++ {
		if prunedEpochStats, prunedEpochStates, err := indexer.processEpochPruning(pruneEpoch); err != nil {
			return fmt.Errorf("failed pruning epoch %d: %v", pruneEpoch, err)
		} else {
			totalPrunedEpochStats += prunedEpochStats
			totalPrunedEpochStates += prunedEpochStates
		}
	}

	// process all remaining blocks in cache
	if err := indexer.processCachePruning(totalPrunedEpochStats, totalPrunedEpochStates); err != nil {
		return fmt.Errorf("failed pruning cache: %v", err)
	}

	return nil
}

func (indexer *Indexer) updatePruningState(tx *sqlx.Tx, epoch phase0.Epoch) error {
	err := db.SetExplorerState("indexer.prunestate", &dbtypes.IndexerPruneState{
		Epoch: uint64(epoch),
	}, tx)
	if err != nil {
		return fmt.Errorf("error while updating pruning state: %v", err)
	}
	return nil
}

type pruningEpochData struct {
	dependentRoot phase0.Root
	chainHead     *Block
	chain         []*Block
	epochStats    *EpochStats
	epochVotes    *EpochVotes
}

func (indexer *Indexer) processEpochPruning(pruneEpoch phase0.Epoch) (uint64, uint64, error) {
	t1 := time.Now()
	t1loading := time.Duration(0)
	chainState := indexer.consensusPool.GetChainState()
	indexer.logger.Debugf("process epoch %d pruning", pruneEpoch)

	// get all blocks from this epoch and sort by slot (aggregations expect blocks in ascending order)
	pruningBlocks := indexer.blockCache.getEpochBlocks(pruneEpoch)
	sort.Slice(pruningBlocks, func(i, j int) bool {
		return pruningBlocks[i].Slot < pruningBlocks[j].Slot
	})

	nextEpochBlocks := indexer.blockCache.getEpochBlocks(pruneEpoch + 1)
	sort.Slice(nextEpochBlocks, func(i, j int) bool {
		return nextEpochBlocks[i].Slot < nextEpochBlocks[j].Slot
	})

	// group blocks by dependent roots and process each group independently
	dependentGroups := map[phase0.Root][]*Block{}
	pruningBlockRoots := [][]byte{}
	for _, block := range pruningBlocks {
		pruningBlockRoots = append(pruningBlockRoots, block.Root[:])

		var dependentRoot phase0.Root
		client := indexer.GetReadyClientByBlockRoot(block.Root, false)
		if client == nil {
			seenBy := block.GetSeenBy()
			if len(seenBy) > 0 {
				client = seenBy[0]
			}
		}
		if dependentBlock := indexer.blockCache.getDependentBlock(chainState, block, client); dependentBlock != nil {
			dependentRoot = dependentBlock.Root
		}

		if dependentGroups[dependentRoot] == nil {
			dependentGroups[dependentRoot] = []*Block{block}
		} else {
			dependentGroups[dependentRoot] = append(dependentGroups[dependentRoot], block)
		}
	}

	// process each group and generate epoch aggregations
	epochData := []*pruningEpochData{}
	for dependentRoot, blocks := range dependentGroups {
		epochStats := indexer.epochCache.getEpochStats(pruneEpoch, dependentRoot)

		// ensure epoch stats are loaded
		// if the state is not yet loaded, we set it to high priority and wait for it to be loaded
		if epochStats != nil && !epochStats.ready {
			if epochStats.dependentState == nil {
				indexer.epochCache.addEpochStateRequest(epochStats)
			}
			if epochStats.dependentState != nil && epochStats.dependentState.loadingStatus != 2 && epochStats.dependentState.retryCount < 10 {
				indexer.logger.Infof("epoch %d state (%v) not yet loaded, waiting for state to be loaded", pruneEpoch, dependentRoot.String())
				t2 := time.Now()
				epochStats.dependentState.highPriority = true
				loaded := epochStats.dependentState.awaitStateLoaded(context.Background(), beaconStateRequestTimeout)
				if loaded {
					// wait for async duty computation to be completed
					epochStats.awaitStatsReady(context.Background(), 30*time.Second)
				}
				t1loading += time.Since(t2)
			}
		}

		// get all chain heads from the list of blocks
		chainHeads := map[phase0.Root]*Block{}
		for _, block := range blocks {
			parentRoot := block.GetParentRoot()
			if parentRoot != nil {
				delete(chainHeads, *parentRoot)
			}

			chainHeads[block.Root] = block
		}

		// reconstruct all chains from the chain heads
		chainBlocks := map[*Block][]*Block{}
		for _, chainHead := range chainHeads {
			chain := []*Block{}

			for _, block := range blocks {
				if indexer.blockCache.isCanonicalBlock(block.Root, chainHead.Root) {
					chain = append(chain, block)
				}
			}

			chainBlocks[chainHead] = chain
		}

		// generate epoch aggregations for each chain
		for chainHead, chain := range chainBlocks {
			nextBlocks := []*Block{}
			nextParentRoot := chainHead.Root
			for _, block := range nextEpochBlocks {
				parentRoot := block.GetParentRoot()
				if parentRoot != nil && bytes.Equal((*parentRoot)[:], nextParentRoot[:]) {
					nextBlocks = append(nextBlocks, block)
					nextParentRoot = block.Root
				}
			}

			// compute votes for canonical blocks
			votingBlocks := make([]*Block, len(chain)+len(nextBlocks))
			copy(votingBlocks, chain)
			copy(votingBlocks[len(chain):], nextBlocks)
			epochVotes := indexer.aggregateEpochVotes(pruneEpoch, chainState, votingBlocks, epochStats)

			epochData = append(epochData, &pruningEpochData{
				dependentRoot: dependentRoot,
				chainHead:     chainHead,
				chain:         chain,
				epochStats:    epochStats,
				epochVotes:    epochVotes,
			})
		}
	}

	t1dur := time.Since(t1) - t1loading
	t1 = time.Now()

	// persist data in db
	db.RunDBTransaction(func(tx *sqlx.Tx) error {
		persistedBlocks := map[phase0.Root]bool{}

		for _, epochData := range epochData {
			sim := newStateSimulator(indexer, epochData.epochStats)
			dbEpoch := indexer.dbWriter.buildDbEpoch(pruneEpoch, epochData.chain, epochData.epochStats, epochData.epochVotes, func(block *Block, depositIndex *uint64) {
				if persistedBlocks[block.Root] {
					return
				}

				// persist pruned block data as orphaned here, the canonical blocks will be updated by the finalization or synchronization process later
				_, err := indexer.dbWriter.persistBlockData(tx, block, epochData.epochStats, depositIndex, true, nil, sim)
				if err != nil {
					indexer.logger.Errorf("error persisting pruned slot %v: %v", block.Root.String(), err)
				}
			})

			mapped := smapping.MapTags(dbEpoch, "db")

			dbUnfinalizedEpoch := dbtypes.UnfinalizedEpoch{}
			err := smapping.FillStructByTags(&dbUnfinalizedEpoch, mapped, "db")
			if err != nil {
				indexer.logger.Errorf("mapper failed copying epoch to unfinalized epoch: %v", err)
				continue
			}

			dbUnfinalizedEpoch.DependentRoot = epochData.dependentRoot[:]
			dbUnfinalizedEpoch.EpochHeadRoot = epochData.chainHead.Root[:]
			dbUnfinalizedEpoch.EpochHeadForkId = uint64(epochData.chainHead.forkId)

			if epochData.epochStats != nil {
				if epochData.epochStats.prunedEpochAggregations == nil {
					epochData.epochStats.prunedEpochAggregations = []*dbtypes.UnfinalizedEpoch{}
				}

				epochData.epochStats.prunedEpochAggregations = append(epochData.epochStats.prunedEpochAggregations, &dbUnfinalizedEpoch)
			}

			err = db.InsertUnfinalizedEpoch(&dbUnfinalizedEpoch, tx)
			if err != nil {
				indexer.logger.Errorf("error persisting unfinalized epoch %v: %v", dbUnfinalizedEpoch.Epoch, err)
			}
		}

		err := db.UpdateUnfinalizedBlockStatus(pruningBlockRoots, dbtypes.UnfinalizedBlockStatusPruned, tx)
		if err != nil {
			indexer.logger.Errorf("error updating block status to pruned: %v", err)
		}

		err = indexer.updatePruningState(tx, pruneEpoch+1)
		if err != nil {
			return fmt.Errorf("error while updating prune state: %v", err)
		}

		return nil
	})

	indexer.lastPrunedEpoch = pruneEpoch + 1
	t2dur := time.Since(t1)

	// sleep 500 ms to give running UI threads time to fetch data from cache
	time.Sleep(500 * time.Millisecond)

	t2 := time.Now()
	// remove bodies from all pruned blocks in cache
	for _, block := range pruningBlocks {
		block.isInFinalizedDb = true
		block.processingStatus = dbtypes.UnfinalizedBlockStatusPruned
		block.setBlockIndex(block.block, block.executionPayload)
		block.block = nil
<<<<<<< HEAD
		block.executionPayload = nil
=======
		block.blockResults = nil
>>>>>>> befbb17c
	}

	// clean up epoch stats cache
	prunedEpochStats := uint64(0)
	for _, epochStats := range indexer.epochCache.getEpochStatsByEpoch(pruneEpoch) {
		if epochStats.dependentState != nil {
			epochStats.dependentState = nil
		}

		if epochStats.ready && epochStats.prunedValues == nil {
			epochStats.pruneValues()
			prunedEpochStats++
		}
	}

	prunedEpochStates := indexer.epochCache.removeUnreferencedEpochStates()

	// run gc to clean up memory
	runtime.GC()

	indexer.logger.Infof(
		"pruned epoch %d with %v blocks, %v epoch stats, %v epoch states (prune: %v ms, load: %.2f s, write: %v ms, clean: %v ms)",
		pruneEpoch,
		len(pruningBlocks),
		prunedEpochStats,
		prunedEpochStates,
		t1dur.Milliseconds(),
		t1loading.Seconds(),
		t2dur.Milliseconds(),
		time.Since(t2).Milliseconds(),
	)

	return prunedEpochStats, prunedEpochStates, nil
}

type pruningBlockData struct {
	block      *Block
	epochStats *EpochStats
}

func (indexer *Indexer) processCachePruning(prunedEpochStats, prunedEpochStates uint64) error {
	// process all remaining old blocks in cache (additional orphaned blocks from earlier pruned epochs)
	// we simply add those blocks as orphaned to the database. don't recalculate pruned epoch stats with them.
	chainState := indexer.consensusPool.GetChainState()
	minInMemoryEpoch := indexer.getMinInMemoryEpoch()
	minInMemorySlot := indexer.getMinInMemorySlot()
	pruningBlocks := indexer.blockCache.getPruningBlocks(minInMemorySlot)

	sort.Slice(pruningBlocks, func(i, j int) bool {
		return pruningBlocks[i].Slot < pruningBlocks[j].Slot
	})

	pruningData := []*pruningBlockData{}
	pruningBlockRoots := [][]byte{}
	for _, block := range pruningBlocks {
		if block.isInFinalizedDb {
			continue
		}

		var dependentRoot phase0.Root
		client := indexer.GetReadyClientByBlockRoot(block.Root, false)
		if client == nil {
			seenBy := block.GetSeenBy()
			if len(seenBy) > 0 {
				client = seenBy[0]
			}
		}
		if dependentBlock := indexer.blockCache.getDependentBlock(chainState, block, client); dependentBlock != nil {
			dependentRoot = dependentBlock.Root
		}

		epochStats := indexer.epochCache.getEpochStats(chainState.EpochOfSlot(block.Slot), dependentRoot)

		pruningData = append(pruningData, &pruningBlockData{
			block:      block,
			epochStats: epochStats,
		})
		pruningBlockRoots = append(pruningBlockRoots, block.Root[:])
	}

	if len(pruningData) > 0 {
		err := db.RunDBTransaction(func(tx *sqlx.Tx) error {
			for _, pruneBlock := range pruningData {
				sim := newStateSimulator(indexer, pruneBlock.epochStats)
				_, err := indexer.dbWriter.persistBlockData(tx, pruneBlock.block, pruneBlock.epochStats, nil, true, nil, sim)
				if err != nil {
					indexer.logger.Errorf("error persisting old pruned slot %v: %v", pruneBlock.block.Root.String(), err)
				}
			}

			err := db.UpdateUnfinalizedBlockStatus(pruningBlockRoots, dbtypes.UnfinalizedBlockStatusPruned, tx)
			if err != nil {
				indexer.logger.Errorf("error updating block status to pruned: %v", err)
			}

			return nil
		})
		if err != nil {
			indexer.logger.Errorf("error persisting old pruned blocks: %v", err)
		}

		// sleep 500 ms to give running UI threads time to fetch data from cache
		time.Sleep(500 * time.Millisecond)
	}

	// remove bodies from all pruned blocks in cache
	for _, pruneBlock := range pruningData {
		pruneBlock.block.isInFinalizedDb = true
		pruneBlock.block.processingStatus = dbtypes.UnfinalizedBlockStatusPruned
		pruneBlock.block.block = nil
	}

	// remove all blocks in the finalized block range from the cache
	finalizedSlot := chainState.EpochToSlot(indexer.lastFinalizedEpoch)
	cleanupBlocks := indexer.blockCache.getCleanupBlocks(finalizedSlot)
	for _, block := range cleanupBlocks {
		indexer.blockCache.removeBlock(block)
	}

	// clean up epoch stats cache
	for _, epochStats := range indexer.epochCache.getEpochStatsBeforeEpoch(minInMemoryEpoch) {
		if epochStats.dependentState != nil {
			epochStats.dependentState = nil
		}

		if epochStats.ready && epochStats.prunedValues == nil {
			epochStats.pruneValues()
			prunedEpochStats++
		}

		if epochStats.epoch < indexer.lastFinalizedEpoch {
			// remove from epoch stats cache
			indexer.epochCache.removeEpochStats(epochStats)
		}
	}

	prunedEpochStates += indexer.epochCache.removeUnreferencedEpochStates()

	// run gc to clean up memory
	runtime.GC()

	indexer.logger.Infof("cache pruning complete! pruned %v blocks, %v epoch stats and %v epoch states", len(pruningData), prunedEpochStats, prunedEpochStates)

	return nil
}<|MERGE_RESOLUTION|>--- conflicted
+++ resolved
@@ -260,11 +260,8 @@
 		block.processingStatus = dbtypes.UnfinalizedBlockStatusPruned
 		block.setBlockIndex(block.block, block.executionPayload)
 		block.block = nil
-<<<<<<< HEAD
 		block.executionPayload = nil
-=======
 		block.blockResults = nil
->>>>>>> befbb17c
 	}
 
 	// clean up epoch stats cache
