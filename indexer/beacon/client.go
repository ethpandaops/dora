package beacon

import (
	"bytes"
	"context"
	"fmt"
	"runtime/debug"
	"strings"
	"time"

	v1 "github.com/attestantio/go-eth2-client/api/v1"
	"github.com/attestantio/go-eth2-client/spec"
	"github.com/attestantio/go-eth2-client/spec/eip7732"
	"github.com/attestantio/go-eth2-client/spec/phase0"
	"github.com/ethereum/go-ethereum/common"
	"github.com/ethpandaops/dora/clients/consensus"
	"github.com/ethpandaops/dora/db"
	"github.com/ethpandaops/dora/dbtypes"
	"github.com/ethpandaops/dora/utils"
	"github.com/jmoiron/sqlx"
	"github.com/sirupsen/logrus"
)

// Client represents a consensus pool client that should be used for indexing beacon blocks.
type Client struct {
	indexer  *Indexer
	index    uint16
	client   *consensus.Client
	logger   logrus.FieldLogger
	indexing bool

	priority       int
	archive        bool
	skipValidators bool

<<<<<<< HEAD
	blockSubscription            *consensus.Subscription[*v1.BlockEvent]
	headSubscription             *consensus.Subscription[*v1.HeadEvent]
	executionPayloadSubscription *consensus.Subscription[*v1.ExecutionPayloadEvent]
=======
	blockSubscription *utils.Subscription[*v1.BlockEvent]
	headSubscription  *utils.Subscription[*v1.HeadEvent]
>>>>>>> 9b48285f

	headRoot phase0.Root
}

// newClient creates a new indexer client for a given consensus pool client.
func newClient(index uint16, client *consensus.Client, priority int, archive bool, skipValidators bool, indexer *Indexer, logger logrus.FieldLogger) *Client {
	return &Client{
		indexer:  indexer,
		index:    index,
		client:   client,
		logger:   logger,
		indexing: false,

		priority:       priority,
		archive:        archive,
		skipValidators: skipValidators,
	}
}

func (c *Client) getContext() context.Context {
	return c.client.GetContext()
}

func (c *Client) GetClient() *consensus.Client {
	return c.client
}

func (c *Client) GetPriority() int {
	return c.priority
}

func (c *Client) GetIndex() uint16 {
	return c.index
}

// startIndexing starts the indexing process for this client.
// attaches block & head event handlers and starts the event processing subroutine.
func (c *Client) startIndexing() {
	if c.indexing {
		return
	}

	c.indexing = true

	// blocking block subscription with a buffer to ensure no blocks are missed
	c.blockSubscription = c.client.SubscribeBlockEvent(100, true)
	c.headSubscription = c.client.SubscribeHeadEvent(100, true)
	c.executionPayloadSubscription = c.client.SubscribeExecutionPayloadEvent(100, true)

	go c.startClientLoop()
}

// startClientLoop starts the client event processing subroutine.
func (c *Client) startClientLoop() {
	defer func() {
		if err := recover(); err != nil {
			c.logger.WithError(err.(error)).Errorf("uncaught panic in indexer.beacon.Client.startClientLoop subroutine: %v, stack: %v", err, string(debug.Stack()))
			time.Sleep(10 * time.Second)

			go c.startClientLoop()
		} else {
			c.indexing = false
		}
	}()

	for {
		err := c.runClientLoop()
		if err != nil {
			c.logger.WithError(err).Warnf("error in indexer.beacon.Client.runClientLoop: %v (retrying in 10 sec)", err)
		}

		time.Sleep(10 * time.Second)
	}
}

func (c *Client) emitBlockLogEntry(slot phase0.Slot, root phase0.Root, source string, isNew bool, forkId ForkKey, processingTimes []time.Duration) {
	chainState := c.client.GetPool().GetChainState()

	processingTimesStr := ""
	if len(processingTimes) > 0 {
		str := strings.Builder{}
		str.WriteString(" (")
		for i, pt := range processingTimes {
			if i > 0 {
				str.WriteString(", ")
			}

			str.WriteString(fmt.Sprintf("%v ms", pt.Milliseconds()))
		}
		str.WriteString(")")

		processingTimesStr = str.String()
	}

	if isNew {
		c.logger.Infof("received block %v:%v [0x%x] %v %v fork: %v", chainState.EpochOfSlot(slot), slot, root[:], source, processingTimesStr, forkId)
	} else {
		c.logger.Debugf("received known block %v:%v [0x%x] %v %v fork: %v", chainState.EpochOfSlot(slot), slot, root[:], source, processingTimesStr, forkId)
	}
}

// runClientLoop runs the client event processing subroutine.
func (c *Client) runClientLoop() error {
	// 1 - load & process head block
	headSlot, headRoot := c.client.GetLastHead()
	if bytes.Equal(headRoot[:], consensus.NullRoot[:]) {
		c.logger.Debugf("no chain head from client, retrying later")
		return nil
	}

	c.headRoot = headRoot

<<<<<<< HEAD
	headBlock, isNew, processingTimes, err := c.processBlock(headSlot, headRoot, nil, true)
=======
	headBlock, isNew, processingTimes, err := c.processBlock(headSlot, headRoot, nil, false)
>>>>>>> 9b48285f
	if err != nil {
		return fmt.Errorf("failed processing head block: %v", err)
	}

	if headBlock == nil {
		return fmt.Errorf("failed loading head block: %v", err)
	}

	c.emitBlockLogEntry(headSlot, headRoot, "head", isNew, headBlock.forkId, processingTimes)

	// 2 - backfill old blocks up to the finalization checkpoint or known in cache
	err = c.indexer.withBackfillTracker(func() error {
		return c.backfillParentBlocks(headBlock)
	})
	if err != nil {
		c.logger.Errorf("failed backfilling slots: %v", err)
	}

	// 3 - listen to block / head events
	for {
		select {
		case <-c.client.GetContext().Done():
			return nil
		case blockEvent := <-c.blockSubscription.Channel():
			err := c.processBlockEvent(blockEvent)
			if err != nil {
				c.logger.Errorf("failed processing block %v (%v): %v", blockEvent.Slot, blockEvent.Block.String(), err)
			}
		case headEvent := <-c.headSubscription.Channel():
			err := c.processHeadEvent(headEvent)
			if err != nil {
				c.logger.Errorf("failed processing head %v (%v): %v", headEvent.Slot, headEvent.Block.String(), err)
			}
		case executionPayloadEvent := <-c.executionPayloadSubscription.Channel():
			err := c.processExecutionPayloadEvent(executionPayloadEvent)
			if err != nil {
				c.logger.Errorf("failed processing execution payload %v (%v): %v", executionPayloadEvent.Slot, executionPayloadEvent.BlockRoot.String(), err)
			}
		}
	}

}

// processBlockEvent processes a block event from the event stream.
func (c *Client) processBlockEvent(blockEvent *v1.BlockEvent) error {
	if c.client.GetStatus() != consensus.ClientStatusOnline && c.client.GetStatus() != consensus.ClientStatusOptimistic {
		// client is not ready, skip
		return nil
	}

	_, err := c.processStreamBlock(blockEvent.Slot, blockEvent.Block)
	return err
}

// processHeadEvent processes a head event from the event stream.
func (c *Client) processHeadEvent(headEvent *v1.HeadEvent) error {
	if c.client.GetStatus() != consensus.ClientStatusOnline && c.client.GetStatus() != consensus.ClientStatusOptimistic {
		// client is not ready, skip
		return nil
	}

	block, err := c.processStreamBlock(headEvent.Slot, headEvent.Block)
	if err != nil {
		return err
	}

	if bytes.Equal(c.headRoot[:], headEvent.Block[:]) {
		// no head progress?
		return nil
	}

	c.logger.Debugf("head %v -> %v", c.headRoot.String(), block.Root.String())

	// check for chain reorgs
	parentRoot := block.GetParentRoot()
	if parentRoot != nil && !bytes.Equal(c.headRoot[:], (*parentRoot)[:]) {
		// chain reorg!

		// ensure parents of new head
		err := c.backfillParentBlocks(block)
		if err != nil {
			c.logger.Errorf("failed backfilling slots after reorg: %v", err)
		}

		// find parent of both heads
		oldBlock := c.indexer.blockCache.getBlockByRoot(c.headRoot)
		if oldBlock == nil {
			c.logger.Warnf("can't find old block after reorg.")
		} else if err := c.processReorg(oldBlock, block); err != nil {
			c.logger.Errorf("failed processing reorg: %v", err)
		}
	}

	chainState := c.client.GetPool().GetChainState()
	dependentRoot := headEvent.CurrentDutyDependentRoot

	var dependentBlock *Block
	if !bytes.Equal(dependentRoot[:], consensus.NullRoot[:]) {
		block.dependentRoot = &dependentRoot

		dependentBlock = c.indexer.blockCache.getBlockByRoot(dependentRoot)
		if dependentBlock == nil {
			c.logger.Warnf("dependent block (%v) not found after backfilling", dependentRoot.String())
		}
	} else {
		dependentBlock = c.indexer.blockCache.getDependentBlock(chainState, block, c)
	}

	// walk back the chain of epoch stats to ensure we have all duties & epoch specific data for the clients chain
	currentBlock := block
	currentEpoch := chainState.EpochOfSlot(currentBlock.Slot)
	minInMemorySlot := c.indexer.getMinInMemorySlot()
	absoluteMinInMemoryEpoch := c.indexer.getAbsoluteMinInMemoryEpoch()
	for {
		if dependentBlock != nil && currentBlock.Slot >= minInMemorySlot {
			epoch := chainState.EpochOfSlot(currentBlock.Slot)

			// only request state for epochs that are allowed in memory by configuration
			// we accept some gaps here, these will be fixed by the pruning/finalization process
			requestState := epoch >= absoluteMinInMemoryEpoch

			// ensure epoch stats for the epoch
			epochStats := c.indexer.epochCache.createOrGetEpochStats(epoch, dependentBlock.Root, requestState)
			if !epochStats.addRequestedBy(c) {
				break
			}
			if epochStats.dependentState == nil && epoch == currentEpoch {
				// always load most recent dependent state to ensure we have the latest validator set
				c.indexer.epochCache.addEpochStateRequest(epochStats)
			}
		} else {
			if dependentBlock == nil {
				c.logger.Debugf("epoch stats check failed: dependent block for %v:%v (%v) not found", currentBlock.Slot, chainState.EpochOfSlot(currentBlock.Slot), currentBlock.Root.String())
			}
			break
		}

		currentBlock = dependentBlock
		dependentBlock = c.indexer.blockCache.getDependentBlock(chainState, currentBlock, c)
	}

	c.headRoot = block.Root
	return nil
}

// processStreamBlock processes a block received from the stream (either via block or head events).
func (c *Client) processStreamBlock(slot phase0.Slot, root phase0.Root) (*Block, error) {
<<<<<<< HEAD
	block, isNew, processingTimes, err := c.processBlock(slot, root, nil, false)
=======
	block, isNew, processingTimes, err := c.processBlock(slot, root, nil, true)
>>>>>>> 9b48285f
	if err != nil {
		return nil, err
	}

	c.emitBlockLogEntry(slot, root, "stream", isNew, block.forkId, processingTimes)

	return block, nil
}

// processReorg processes a chain reorganization.
func (c *Client) processReorg(oldHead *Block, newHead *Block) error {
	// find parent of both heads
	reorgBase := oldHead
	forwardDistance := uint64(0)
	rewindDistance := uint64(0)

	for {
		if res, dist := c.indexer.blockCache.getCanonicalDistance(reorgBase.Root, newHead.Root, 0); res {
			forwardDistance = dist
			break
		}

		parentRoot := reorgBase.GetParentRoot()
		if parentRoot == nil {
			reorgBase = nil
			break
		}

		reorgBase = c.indexer.blockCache.getBlockByRoot(*parentRoot)
		if reorgBase == nil {
			break
		}

		rewindDistance++
	}

	if rewindDistance == 0 {
		c.logger.Debugf("chain fast forward! +%v slots (old: %v, new: %v)", forwardDistance, oldHead.Root.String(), newHead.Root.String())
		return nil // just a fast forward
	}
	if forwardDistance == 0 {
		c.logger.Debugf("chain rewind! -%v slots (old: %v, new: %v)", rewindDistance, oldHead.Root.String(), newHead.Root.String())
		return nil // just a rewind
	}

	c.logger.Infof("chain reorg! depth: -%v / +%v (old: %v, new: %v)", rewindDistance, forwardDistance, oldHead.Root.String(), newHead.Root.String())

	// TODO: do something with reorgs?

	return nil
}

// processBlock processes a block (from stream & polling).
<<<<<<< HEAD
func (c *Client) processBlock(slot phase0.Slot, root phase0.Root, header *phase0.SignedBeaconBlockHeader, loadPayload bool) (block *Block, isNew bool, processingTimes []time.Duration, err error) {
=======
func (c *Client) processBlock(slot phase0.Slot, root phase0.Root, header *phase0.SignedBeaconBlockHeader, trackRecvDelay bool) (block *Block, isNew bool, processingTimes []time.Duration, err error) {
>>>>>>> 9b48285f
	chainState := c.client.GetPool().GetChainState()
	finalizedSlot := chainState.GetFinalizedSlot()
	processingTimes = make([]time.Duration, 3)

	if slot < finalizedSlot {
		// block is in finalized epoch
		// known block or a new orphaned block

		// don't add to cache, process this block right after loading the details
		block = newBlock(c.indexer.dynSsz, root, slot)

		dbBlockHead := db.GetBlockHeadByRoot(root[:])
		if dbBlockHead != nil {
			block.isInFinalizedDb = true
			block.parentRoot = (*phase0.Root)(dbBlockHead.ParentRoot)
		}

	} else {
		block, _ = c.indexer.blockCache.createOrGetBlock(root, slot)
	}

	recvDelay := int32(0)
	if trackRecvDelay {
		slotTime := chainState.SlotToTime(slot)
		recvDelay = int32(time.Since(slotTime).Milliseconds())
	}

	block.SetSeenBy(c, recvDelay)

	err = block.EnsureHeader(func() (*phase0.SignedBeaconBlockHeader, error) {
		if header != nil {
			return header, nil
		}

		t1 := time.Now()
		defer func() {
			processingTimes[0] += time.Since(t1)
		}()

		return LoadBeaconHeader(c.getContext(), c, root)
	})
	if err != nil {
		return
	}

	isNew, err = block.EnsureBlock(func() (*spec.VersionedSignedBeaconBlock, error) {
		t1 := time.Now()
		defer func() {
			processingTimes[0] += time.Since(t1)
		}()

		return LoadBeaconBlock(c.getContext(), c, root)
	})
	if err != nil {
		return
	}

	if loadPayload {
		newPayload, _ := block.EnsureExecutionPayload(func() (*eip7732.SignedExecutionPayloadEnvelope, error) {
			t1 := time.Now()
			defer func() {
				processingTimes[0] += time.Since(t1)
			}()

			return LoadExecutionPayload(c.getContext(), c, root)
		})

		if !isNew && newPayload {
			// write payload to db
			err = c.persistExecutionPayload(block)
			if err != nil {
				return
			}
		}
	}

	if slot >= finalizedSlot && isNew {
		c.indexer.blockCache.addBlockToParentMap(block)
		c.indexer.blockCache.addBlockToExecBlockMap(block)

		// Check for cached execution times and add them to the block
		blockIndex := block.GetBlockIndex()
		if blockIndex != nil && !bytes.Equal(blockIndex.ExecutionHash[:], zeroHash[:]) {
			executionHash := common.Hash(blockIndex.ExecutionHash)
			cachedTimes := c.indexer.executionTimeProvider.GetAndDeleteExecutionTimes(executionHash)
			for _, cachedTime := range cachedTimes {
				// Convert the cached time to beacon ExecutionTime format
				client := cachedTime.GetClient()
				execTime := ExecutionTime{
					ClientType: client.GetClientType().Uint8(),
					MinTime:    cachedTime.GetTime(),
					MaxTime:    cachedTime.GetTime(),
					AvgTime:    cachedTime.GetTime(),
					Count:      1,
				}
				block.AddExecutionTime(execTime)
			}
			if len(cachedTimes) > 0 {
				c.logger.WithFields(map[string]interface{}{
					"slot":           block.Slot,
					"execution_hash": executionHash.Hex(),
					"times_count":    len(cachedTimes),
				}).Debug("Added cached execution times to block")
			}
		}

		t1 := time.Now()

		// fork detection
		err2 := c.indexer.forkCache.processBlock(block)
		if err2 != nil {
			c.logger.Warnf("failed processing new fork: %v", err2)
		}

		// insert into unfinalized blocks
		var dbBlock *dbtypes.UnfinalizedBlock
		dbBlock, err = block.buildUnfinalizedBlock(c.indexer.blockCompression)
		if err != nil {
			return
		}

		processingTimes[1] = time.Since(t1)
		t1 = time.Now()

		// write to db
		err = db.RunDBTransaction(func(tx *sqlx.Tx) error {
			err := db.InsertUnfinalizedBlock(dbBlock, tx)
			if err != nil {
				return err
			}

			return nil
		})
		if err != nil {
			return
		}

		processingTimes[2] = time.Since(t1)

		block.isInUnfinalizedDb = true
		c.indexer.blockCache.latestBlock = block
	}

	if slot < finalizedSlot && !block.isInFinalizedDb {
		// process new orphaned block in finalized epoch
		// TODO: insert new orphaned block to db

		c.logger.Errorf("new orphaned block in finalized epoch %v: %v [%v] - OPEN TODO", chainState.EpochOfSlot(slot), slot, root.String())
	}

	return
}

// backfillParentBlocks backfills parent blocks up to the finalization checkpoint or known in cache.
func (c *Client) backfillParentBlocks(headBlock *Block) error {
	chainState := c.client.GetPool().GetChainState()

	// walk backwards and load all blocks until we reach a block that is marked as seen by this client or is smaller than finalized
	parentRoot := *headBlock.GetParentRoot()
	for {
		var parentHead *phase0.SignedBeaconBlockHeader
		parentBlock := c.indexer.blockCache.getBlockByRoot(parentRoot)
		if parentBlock != nil {
			parentBlock.seenMutex.RLock()
			isSeen := parentBlock.seenMap[c.index] != nil
			parentBlock.seenMutex.RUnlock()

			if isSeen {
				break
			}

			parentHead = parentBlock.GetHeader()
		}

		if parentHead == nil {
			headerRsp, err := LoadBeaconHeader(c.getContext(), c, parentRoot)
			if err != nil {
				return fmt.Errorf("could not load parent header [0x%x]: %v", parentRoot, err)
			}
			if headerRsp == nil {
				return fmt.Errorf("could not find parent header [0x%x]", parentRoot)
			}

			parentHead = headerRsp
		}

		parentSlot := parentHead.Message.Slot
		isNewBlock := false

		if parentSlot < chainState.GetFinalizedSlot() {
			c.logger.Debugf("backfill cache: reached finalized slot %v:%v [0x%x]", chainState.EpochOfSlot(parentSlot), parentSlot, parentRoot)
			break
		}

		var processingTimes []time.Duration
		if parentBlock == nil {
			var err error

<<<<<<< HEAD
			parentBlock, isNewBlock, processingTimes, err = c.processBlock(parentSlot, parentRoot, parentHead, true)
=======
			parentBlock, isNewBlock, processingTimes, err = c.processBlock(parentSlot, parentRoot, parentHead, false)
>>>>>>> 9b48285f
			if err != nil {
				return fmt.Errorf("could not process block [0x%x]: %v", parentRoot, err)
			}
		}

		c.emitBlockLogEntry(parentSlot, parentRoot, "backfill", isNewBlock, parentBlock.forkId, processingTimes)

		if parentSlot == 0 {
			c.logger.Debugf("backfill cache: reached gensis slot [0x%x]", parentRoot)
			break
		}

		parentRootPtr := parentBlock.GetParentRoot()
		if parentRootPtr != nil {
			parentRoot = *parentRootPtr
		} else {
			parentRoot = parentHead.Message.ParentRoot
		}

		if bytes.Equal(parentRoot[:], consensus.NullRoot[:]) {
			c.logger.Infof("backfill cache: reached null root (genesis)")
			break
		}
	}
	return nil
}

// processExecutionPayloadEvent processes an execution payload event from the event stream.
func (c *Client) processExecutionPayloadEvent(executionPayloadEvent *v1.ExecutionPayloadEvent) error {
	if c.client.GetStatus() != consensus.ClientStatusOnline && c.client.GetStatus() != consensus.ClientStatusOptimistic {
		// client is not ready, skip
		return nil
	}

	chainState := c.client.GetPool().GetChainState()
	finalizedSlot := chainState.GetFinalizedSlot()

	var block *Block

	if executionPayloadEvent.Slot < finalizedSlot {
		// block is in finalized epoch
		// known block or a new orphaned block

		// don't add to cache, process this block right after loading the details
		block = newBlock(c.indexer.dynSsz, executionPayloadEvent.BlockRoot, executionPayloadEvent.Slot)

		dbBlockHead := db.GetBlockHeadByRoot(executionPayloadEvent.BlockRoot[:])
		if dbBlockHead != nil {
			block.isInFinalizedDb = true
			block.parentRoot = (*phase0.Root)(dbBlockHead.ParentRoot)
		}

	} else {
		block = c.indexer.blockCache.getBlockByRoot(executionPayloadEvent.BlockRoot)
	}

	if block == nil {
		c.logger.Warnf("execution payload event for unknown block %v:%v [0x%x]", chainState.EpochOfSlot(executionPayloadEvent.Slot), executionPayloadEvent.Slot, executionPayloadEvent.BlockRoot)
		return nil
	}

	newPayload, err := block.EnsureExecutionPayload(func() (*eip7732.SignedExecutionPayloadEnvelope, error) {
		return LoadExecutionPayload(c.getContext(), c, executionPayloadEvent.BlockRoot)
	})
	if err != nil {
		return err
	}

	if newPayload {
		// write payload to db
		err = c.persistExecutionPayload(block)
		if err != nil {
			return err
		}
	}

	return nil
}

func (c *Client) persistExecutionPayload(block *Block) error {
	payloadVer, payloadSSZ, err := MarshalVersionedSignedExecutionPayloadEnvelopeSSZ(block.dynSsz, block.executionPayload, c.indexer.blockCompression)
	if err != nil {
		return fmt.Errorf("marshal execution payload ssz failed: %v", err)
	}

	return db.RunDBTransaction(func(tx *sqlx.Tx) error {
		err := db.UpdateUnfinalizedBlockPayload(block.Root[:], payloadVer, payloadSSZ, tx)
		if err != nil {
			return err
		}

		return nil
	})
}<|MERGE_RESOLUTION|>--- conflicted
+++ resolved
@@ -33,14 +33,9 @@
 	archive        bool
 	skipValidators bool
 
-<<<<<<< HEAD
-	blockSubscription            *consensus.Subscription[*v1.BlockEvent]
-	headSubscription             *consensus.Subscription[*v1.HeadEvent]
-	executionPayloadSubscription *consensus.Subscription[*v1.ExecutionPayloadEvent]
-=======
-	blockSubscription *utils.Subscription[*v1.BlockEvent]
-	headSubscription  *utils.Subscription[*v1.HeadEvent]
->>>>>>> 9b48285f
+	blockSubscription            *utils.Subscription[*v1.BlockEvent]
+	headSubscription             *utils.Subscription[*v1.HeadEvent]
+	executionPayloadSubscription *utils.Subscription[*v1.ExecutionPayloadEvent]
 
 	headRoot phase0.Root
 }
@@ -153,11 +148,7 @@
 
 	c.headRoot = headRoot
 
-<<<<<<< HEAD
-	headBlock, isNew, processingTimes, err := c.processBlock(headSlot, headRoot, nil, true)
-=======
-	headBlock, isNew, processingTimes, err := c.processBlock(headSlot, headRoot, nil, false)
->>>>>>> 9b48285f
+	headBlock, isNew, processingTimes, err := c.processBlock(headSlot, headRoot, nil, false, true)
 	if err != nil {
 		return fmt.Errorf("failed processing head block: %v", err)
 	}
@@ -305,11 +296,7 @@
 
 // processStreamBlock processes a block received from the stream (either via block or head events).
 func (c *Client) processStreamBlock(slot phase0.Slot, root phase0.Root) (*Block, error) {
-<<<<<<< HEAD
-	block, isNew, processingTimes, err := c.processBlock(slot, root, nil, false)
-=======
-	block, isNew, processingTimes, err := c.processBlock(slot, root, nil, true)
->>>>>>> 9b48285f
+	block, isNew, processingTimes, err := c.processBlock(slot, root, nil, true, false)
 	if err != nil {
 		return nil, err
 	}
@@ -363,11 +350,7 @@
 }
 
 // processBlock processes a block (from stream & polling).
-<<<<<<< HEAD
-func (c *Client) processBlock(slot phase0.Slot, root phase0.Root, header *phase0.SignedBeaconBlockHeader, loadPayload bool) (block *Block, isNew bool, processingTimes []time.Duration, err error) {
-=======
-func (c *Client) processBlock(slot phase0.Slot, root phase0.Root, header *phase0.SignedBeaconBlockHeader, trackRecvDelay bool) (block *Block, isNew bool, processingTimes []time.Duration, err error) {
->>>>>>> 9b48285f
+func (c *Client) processBlock(slot phase0.Slot, root phase0.Root, header *phase0.SignedBeaconBlockHeader, trackRecvDelay bool, loadPayload bool) (block *Block, isNew bool, processingTimes []time.Duration, err error) {
 	chainState := c.client.GetPool().GetChainState()
 	finalizedSlot := chainState.GetFinalizedSlot()
 	processingTimes = make([]time.Duration, 3)
@@ -566,11 +549,7 @@
 		if parentBlock == nil {
 			var err error
 
-<<<<<<< HEAD
-			parentBlock, isNewBlock, processingTimes, err = c.processBlock(parentSlot, parentRoot, parentHead, true)
-=======
-			parentBlock, isNewBlock, processingTimes, err = c.processBlock(parentSlot, parentRoot, parentHead, false)
->>>>>>> 9b48285f
+			parentBlock, isNewBlock, processingTimes, err = c.processBlock(parentSlot, parentRoot, parentHead, false, true)
 			if err != nil {
 				return fmt.Errorf("could not process block [0x%x]: %v", parentRoot, err)
 			}
