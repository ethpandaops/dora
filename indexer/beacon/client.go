package beacon

import (
	"bytes"
	"context"
	"fmt"
	"runtime/debug"
	"strings"
	"time"

	v1 "github.com/attestantio/go-eth2-client/api/v1"
	"github.com/attestantio/go-eth2-client/spec"
	"github.com/attestantio/go-eth2-client/spec/phase0"
	"github.com/ethereum/go-ethereum/common"
	"github.com/ethpandaops/dora/clients/consensus"
	"github.com/ethpandaops/dora/db"
	"github.com/ethpandaops/dora/dbtypes"
	"github.com/ethpandaops/dora/utils"
	"github.com/jmoiron/sqlx"
	"github.com/sirupsen/logrus"
)

// Client represents a consensus pool client that should be used for indexing beacon blocks.
type Client struct {
	indexer  *Indexer
	index    uint16
	client   *consensus.Client
	logger   logrus.FieldLogger
	indexing bool

	priority       int
	archive        bool
	skipValidators bool

<<<<<<< HEAD
	blockSubscription         *consensus.Subscription[*v1.BlockEvent]
	headSubscription          *consensus.Subscription[*v1.HeadEvent]
	inclusionListSubscription *consensus.Subscription[*v1.InclusionListEvent]
=======
	blockSubscription *utils.Subscription[*v1.BlockEvent]
	headSubscription  *utils.Subscription[*v1.HeadEvent]
>>>>>>> 3a6bacd2

	headRoot phase0.Root
}

// newClient creates a new indexer client for a given consensus pool client.
func newClient(index uint16, client *consensus.Client, priority int, archive bool, skipValidators bool, indexer *Indexer, logger logrus.FieldLogger) *Client {
	return &Client{
		indexer:  indexer,
		index:    index,
		client:   client,
		logger:   logger,
		indexing: false,

		priority:       priority,
		archive:        archive,
		skipValidators: skipValidators,
	}
}

func (c *Client) getContext() context.Context {
	return c.client.GetContext()
}

func (c *Client) GetClient() *consensus.Client {
	return c.client
}

func (c *Client) GetPriority() int {
	return c.priority
}

func (c *Client) GetIndex() uint16 {
	return c.index
}

// startIndexing starts the indexing process for this client.
// attaches block & head event handlers and starts the event processing subroutine.
func (c *Client) startIndexing() {
	if c.indexing {
		return
	}

	c.indexing = true

	// blocking block subscription with a buffer to ensure no blocks are missed
	c.blockSubscription = c.client.SubscribeBlockEvent(100, true)
	c.headSubscription = c.client.SubscribeHeadEvent(100, true)
	c.inclusionListSubscription = c.client.SubscribeInclusionListEvent(100, true)

	go c.startClientLoop()
}

// startClientLoop starts the client event processing subroutine.
func (c *Client) startClientLoop() {
	defer func() {
		if err := recover(); err != nil {
			c.logger.WithError(err.(error)).Errorf("uncaught panic in indexer.beacon.Client.startClientLoop subroutine: %v, stack: %v", err, string(debug.Stack()))
			time.Sleep(10 * time.Second)

			go c.startClientLoop()
		} else {
			c.indexing = false
		}
	}()

	for {
		err := c.runClientLoop()
		if err != nil {
			c.logger.WithError(err).Warnf("error in indexer.beacon.Client.runClientLoop: %v (retrying in 10 sec)", err)
		}

		time.Sleep(10 * time.Second)
	}
}

func (c *Client) emitBlockLogEntry(slot phase0.Slot, root phase0.Root, source string, isNew bool, forkId ForkKey, processingTimes []time.Duration) {
	chainState := c.client.GetPool().GetChainState()

	processingTimesStr := ""
	if len(processingTimes) > 0 {
		str := strings.Builder{}
		str.WriteString(" (")
		for i, pt := range processingTimes {
			if i > 0 {
				str.WriteString(", ")
			}

			str.WriteString(fmt.Sprintf("%v ms", pt.Milliseconds()))
		}
		str.WriteString(")")

		processingTimesStr = str.String()
	}

	if isNew {
		c.logger.Infof("received block %v:%v [0x%x] %v %v fork: %v", chainState.EpochOfSlot(slot), slot, root[:], source, processingTimesStr, forkId)
	} else {
		c.logger.Debugf("received known block %v:%v [0x%x] %v %v fork: %v", chainState.EpochOfSlot(slot), slot, root[:], source, processingTimesStr, forkId)
	}
}

// runClientLoop runs the client event processing subroutine.
func (c *Client) runClientLoop() error {
	// 1 - load & process head block
	headSlot, headRoot := c.client.GetLastHead()
	if bytes.Equal(headRoot[:], consensus.NullRoot[:]) {
		c.logger.Debugf("no chain head from client, retrying later")
		return nil
	}

	c.headRoot = headRoot

	headBlock, isNew, processingTimes, err := c.processBlock(headSlot, headRoot, nil, false)
	if err != nil {
		return fmt.Errorf("failed processing head block: %v", err)
	}

	if headBlock == nil {
		return fmt.Errorf("failed loading head block: %v", err)
	}

	c.emitBlockLogEntry(headSlot, headRoot, "head", isNew, headBlock.forkId, processingTimes)

	// 2 - backfill old blocks up to the finalization checkpoint or known in cache
	err = c.indexer.withBackfillTracker(func() error {
		return c.backfillParentBlocks(headBlock)
	})
	if err != nil {
		c.logger.Errorf("failed backfilling slots: %v", err)
	}

	// 3 - listen to block / head events
	for {
		select {
		case <-c.client.GetContext().Done():
			return nil
		case blockEvent := <-c.blockSubscription.Channel():
			err := c.processBlockEvent(blockEvent)
			if err != nil {
				c.logger.Errorf("failed processing block %v (%v): %v", blockEvent.Slot, blockEvent.Block.String(), err)
			}
		case headEvent := <-c.headSubscription.Channel():
			err := c.processHeadEvent(headEvent)
			if err != nil {
				c.logger.Errorf("failed processing head %v (%v): %v", headEvent.Slot, headEvent.Block.String(), err)
			}
		case inclusionListEvent := <-c.inclusionListSubscription.Channel():
			err := c.processInclusionListEvent(inclusionListEvent)
			if err != nil {
				c.logger.Errorf("failed processing inclusion list %v (%v): %v", inclusionListEvent.Data.Message.Slot, inclusionListEvent.Data.Message.ValidatorIndex, err)
			}
		}
	}

}

// processBlockEvent processes a block event from the event stream.
func (c *Client) processBlockEvent(blockEvent *v1.BlockEvent) error {
	if c.client.GetStatus() != consensus.ClientStatusOnline && c.client.GetStatus() != consensus.ClientStatusOptimistic {
		// client is not ready, skip
		return nil
	}

	_, err := c.processStreamBlock(blockEvent.Slot, blockEvent.Block)
	return err
}

// processHeadEvent processes a head event from the event stream.
func (c *Client) processHeadEvent(headEvent *v1.HeadEvent) error {
	if c.client.GetStatus() != consensus.ClientStatusOnline && c.client.GetStatus() != consensus.ClientStatusOptimistic {
		finalizedSlot := c.client.GetPool().GetChainState().GetFinalizedSlot()
		if headEvent.Slot < finalizedSlot {
			c.logger.Debugf("head event %v:%v is in the past, skipping", headEvent.Slot, headEvent.Block.String())
			return nil
		}
	}

	block, err := c.processStreamBlock(headEvent.Slot, headEvent.Block)
	if err != nil {
		return err
	}

	if bytes.Equal(c.headRoot[:], headEvent.Block[:]) {
		// no head progress?
		return nil
	}

	c.logger.Debugf("head %v -> %v", c.headRoot.String(), block.Root.String())

	// check for chain reorgs
	parentRoot := block.GetParentRoot()
	if parentRoot != nil && !bytes.Equal(c.headRoot[:], (*parentRoot)[:]) {
		// chain reorg!

		// ensure parents of new head
		err := c.backfillParentBlocks(block)
		if err != nil {
			c.logger.Errorf("failed backfilling slots after reorg: %v", err)
		}

		// find parent of both heads
		oldBlock := c.indexer.blockCache.getBlockByRoot(c.headRoot)
		if oldBlock == nil {
			c.logger.Warnf("can't find old block after reorg.")
		} else if err := c.processReorg(oldBlock, block); err != nil {
			c.logger.Errorf("failed processing reorg: %v", err)
		}
	}

	chainState := c.client.GetPool().GetChainState()
	dependentRoot := headEvent.CurrentDutyDependentRoot

	var dependentBlock *Block
	if !bytes.Equal(dependentRoot[:], consensus.NullRoot[:]) {
		block.dependentRoot = &dependentRoot

		dependentBlock = c.indexer.blockCache.getBlockByRoot(dependentRoot)
		if dependentBlock == nil {
			c.logger.Warnf("dependent block (%v) not found after backfilling", dependentRoot.String())
		}
	} else {
		dependentBlock = c.indexer.blockCache.getDependentBlock(chainState, block, c)
	}

	// walk back the chain of epoch stats to ensure we have all duties & epoch specific data for the clients chain
	currentBlock := block
	currentEpoch := chainState.EpochOfSlot(currentBlock.Slot)
	minInMemorySlot := c.indexer.getMinInMemorySlot()
	absoluteMinInMemoryEpoch := c.indexer.getAbsoluteMinInMemoryEpoch()
	for {
		if dependentBlock != nil && currentBlock.Slot >= minInMemorySlot {
			epoch := chainState.EpochOfSlot(currentBlock.Slot)

			// only request state for epochs that are allowed in memory by configuration
			// we accept some gaps here, these will be fixed by the pruning/finalization process
			requestState := epoch >= absoluteMinInMemoryEpoch

			// ensure epoch stats for the epoch
			epochStats := c.indexer.epochCache.createOrGetEpochStats(epoch, dependentBlock.Root, requestState)
			if !epochStats.addRequestedBy(c) {
				break
			}
			if epochStats.dependentState == nil && epoch == currentEpoch {
				// always load most recent dependent state to ensure we have the latest validator set
				c.indexer.epochCache.addEpochStateRequest(epochStats)
			}
		} else {
			if dependentBlock == nil {
				c.logger.Debugf("epoch stats check failed: dependent block for %v:%v (%v) not found", currentBlock.Slot, chainState.EpochOfSlot(currentBlock.Slot), currentBlock.Root.String())
			}
			break
		}

		currentBlock = dependentBlock
		dependentBlock = c.indexer.blockCache.getDependentBlock(chainState, currentBlock, c)
	}

	c.headRoot = block.Root
	return nil
}

func (c *Client) processInclusionListEvent(inclusionListEvent *v1.InclusionListEvent) error {
	c.indexer.inclusionListCache.addInclusionList(inclusionListEvent.Data)

	return nil
}

// processStreamBlock processes a block received from the stream (either via block or head events).
func (c *Client) processStreamBlock(slot phase0.Slot, root phase0.Root) (*Block, error) {
	block, isNew, processingTimes, err := c.processBlock(slot, root, nil, true)
	if err != nil {
		return nil, err
	}

	c.emitBlockLogEntry(slot, root, "stream", isNew, block.forkId, processingTimes)

	return block, nil
}

// processReorg processes a chain reorganization.
func (c *Client) processReorg(oldHead *Block, newHead *Block) error {
	// find parent of both heads
	reorgBase := oldHead
	forwardDistance := uint64(0)
	rewindDistance := uint64(0)

	for {
		if res, dist := c.indexer.blockCache.getCanonicalDistance(reorgBase.Root, newHead.Root, 0); res {
			forwardDistance = dist
			break
		}

		parentRoot := reorgBase.GetParentRoot()
		if parentRoot == nil {
			reorgBase = nil
			break
		}

		reorgBase = c.indexer.blockCache.getBlockByRoot(*parentRoot)
		if reorgBase == nil {
			break
		}

		rewindDistance++
	}

	if rewindDistance == 0 {
		c.logger.Debugf("chain fast forward! +%v slots (old: %v, new: %v)", forwardDistance, oldHead.Root.String(), newHead.Root.String())
		return nil // just a fast forward
	}
	if forwardDistance == 0 {
		c.logger.Debugf("chain rewind! -%v slots (old: %v, new: %v)", rewindDistance, oldHead.Root.String(), newHead.Root.String())
		return nil // just a rewind
	}

	c.logger.Infof("chain reorg! depth: -%v / +%v (old: %v, new: %v)", rewindDistance, forwardDistance, oldHead.Root.String(), newHead.Root.String())

	// TODO: do something with reorgs?

	return nil
}

// processBlock processes a block (from stream & polling).
func (c *Client) processBlock(slot phase0.Slot, root phase0.Root, header *phase0.SignedBeaconBlockHeader, trackRecvDelay bool) (block *Block, isNew bool, processingTimes []time.Duration, err error) {
	chainState := c.client.GetPool().GetChainState()
	finalizedSlot := chainState.GetFinalizedSlot()
	processingTimes = make([]time.Duration, 3)

	if slot < finalizedSlot {
		// block is in finalized epoch
		// known block or a new orphaned block

		// don't add to cache, process this block right after loading the details
		block = newBlock(c.indexer.dynSsz, root, slot)

		dbBlockHead := db.GetBlockHeadByRoot(root[:])
		if dbBlockHead != nil {
			block.isInFinalizedDb = true
			block.parentRoot = (*phase0.Root)(dbBlockHead.ParentRoot)
		}

	} else {
		block, _ = c.indexer.blockCache.createOrGetBlock(root, slot)
	}

	recvDelay := int32(0)
	if trackRecvDelay {
		slotTime := chainState.SlotToTime(slot)
		recvDelay = int32(time.Since(slotTime).Milliseconds())
	}

	block.SetSeenBy(c, recvDelay)

	err = block.EnsureHeader(func() (*phase0.SignedBeaconBlockHeader, error) {
		if header != nil {
			return header, nil
		}

		t1 := time.Now()
		defer func() {
			processingTimes[0] += time.Since(t1)
		}()

		return LoadBeaconHeader(c.getContext(), c, root)
	})
	if err != nil {
		return
	}

	isNew, err = block.EnsureBlock(func() (*spec.VersionedSignedBeaconBlock, error) {
		t1 := time.Now()
		defer func() {
			processingTimes[0] += time.Since(t1)
		}()

		return LoadBeaconBlock(c.getContext(), c, root)
	})
	if err != nil {
		return
	}

	if slot >= finalizedSlot && isNew {
		c.indexer.blockCache.addBlockToParentMap(block)
		c.indexer.blockCache.addBlockToExecBlockMap(block)

		// Check for cached execution times and add them to the block
		blockIndex := block.GetBlockIndex()
		if blockIndex != nil && !bytes.Equal(blockIndex.ExecutionHash[:], zeroHash[:]) {
			executionHash := common.Hash(blockIndex.ExecutionHash)
			cachedTimes := c.indexer.executionTimeProvider.GetAndDeleteExecutionTimes(executionHash)
			for _, cachedTime := range cachedTimes {
				// Convert the cached time to beacon ExecutionTime format
				client := cachedTime.GetClient()
				execTime := ExecutionTime{
					ClientType: client.GetClientType().Uint8(),
					MinTime:    cachedTime.GetTime(),
					MaxTime:    cachedTime.GetTime(),
					AvgTime:    cachedTime.GetTime(),
					Count:      1,
				}
				block.AddExecutionTime(execTime)
			}
			if len(cachedTimes) > 0 {
				c.logger.WithFields(map[string]interface{}{
					"slot":           block.Slot,
					"execution_hash": executionHash.Hex(),
					"times_count":    len(cachedTimes),
				}).Debug("Added cached execution times to block")
			}
		}

		t1 := time.Now()

		// fork detection
		err2 := c.indexer.forkCache.processBlock(block)
		if err2 != nil {
			c.logger.Warnf("failed processing new fork: %v", err2)
		}

		// insert into unfinalized blocks
		var dbBlock *dbtypes.UnfinalizedBlock
		dbBlock, err = block.buildUnfinalizedBlock(c.indexer.blockCompression)
		if err != nil {
			return
		}

		processingTimes[1] = time.Since(t1)
		t1 = time.Now()

		// write to db
		err = db.RunDBTransaction(func(tx *sqlx.Tx) error {
			err := db.InsertUnfinalizedBlock(dbBlock, tx)
			if err != nil {
				return err
			}

			return nil
		})
		if err != nil {
			return
		}

		processingTimes[2] = time.Since(t1)

		block.isInUnfinalizedDb = true
		c.indexer.blockCache.latestBlock = block
	}

	if slot < finalizedSlot && !block.isInFinalizedDb {
		// process new orphaned block in finalized epoch
		// TODO: insert new orphaned block to db

		c.logger.Errorf("new orphaned block in finalized epoch %v: %v [%v] - OPEN TODO", chainState.EpochOfSlot(slot), slot, root.String())
	}

	return
}

// backfillParentBlocks backfills parent blocks up to the finalization checkpoint or known in cache.
func (c *Client) backfillParentBlocks(headBlock *Block) error {
	chainState := c.client.GetPool().GetChainState()

	// walk backwards and load all blocks until we reach a block that is marked as seen by this client or is smaller than finalized
	parentRoot := *headBlock.GetParentRoot()
	for {
		var parentHead *phase0.SignedBeaconBlockHeader
		parentBlock := c.indexer.blockCache.getBlockByRoot(parentRoot)
		if parentBlock != nil {
			parentBlock.seenMutex.RLock()
			isSeen := parentBlock.seenMap[c.index] != nil
			parentBlock.seenMutex.RUnlock()

			if isSeen {
				break
			}

			parentHead = parentBlock.GetHeader()
		}

		if parentHead == nil {
			headerRsp, err := LoadBeaconHeader(c.getContext(), c, parentRoot)
			if err != nil {
				return fmt.Errorf("could not load parent header [0x%x]: %v", parentRoot, err)
			}
			if headerRsp == nil {
				return fmt.Errorf("could not find parent header [0x%x]", parentRoot)
			}

			parentHead = headerRsp
		}

		parentSlot := parentHead.Message.Slot
		isNewBlock := false

		if parentSlot < chainState.GetFinalizedSlot() {
			c.logger.Debugf("backfill cache: reached finalized slot %v:%v [0x%x]", chainState.EpochOfSlot(parentSlot), parentSlot, parentRoot)
			break
		}

		var processingTimes []time.Duration
		if parentBlock == nil {
			var err error

			parentBlock, isNewBlock, processingTimes, err = c.processBlock(parentSlot, parentRoot, parentHead, false)
			if err != nil {
				return fmt.Errorf("could not process block [0x%x]: %v", parentRoot, err)
			}
		}

		c.emitBlockLogEntry(parentSlot, parentRoot, "backfill", isNewBlock, parentBlock.forkId, processingTimes)

		if parentSlot == 0 {
			c.logger.Debugf("backfill cache: reached gensis slot [0x%x]", parentRoot)
			break
		}

		parentRootPtr := parentBlock.GetParentRoot()
		if parentRootPtr != nil {
			parentRoot = *parentRootPtr
		} else {
			parentRoot = parentHead.Message.ParentRoot
		}

		if bytes.Equal(parentRoot[:], consensus.NullRoot[:]) {
			c.logger.Infof("backfill cache: reached null root (genesis)")
			break
		}
	}
	return nil
}<|MERGE_RESOLUTION|>--- conflicted
+++ resolved
@@ -32,14 +32,9 @@
 	archive        bool
 	skipValidators bool
 
-<<<<<<< HEAD
-	blockSubscription         *consensus.Subscription[*v1.BlockEvent]
-	headSubscription          *consensus.Subscription[*v1.HeadEvent]
-	inclusionListSubscription *consensus.Subscription[*v1.InclusionListEvent]
-=======
-	blockSubscription *utils.Subscription[*v1.BlockEvent]
-	headSubscription  *utils.Subscription[*v1.HeadEvent]
->>>>>>> 3a6bacd2
+	blockSubscription         *utils.Subscription[*v1.BlockEvent]
+	headSubscription          *utils.Subscription[*v1.HeadEvent]
+	inclusionListSubscription *utils.Subscription[*v1.InclusionListEvent]
 
 	headRoot phase0.Root
 }
