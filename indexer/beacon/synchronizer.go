package beacon

import (
	"context"
	"fmt"
	"math/rand/v2"
	"sort"
	"sync"
	"time"

	"github.com/attestantio/go-eth2-client/spec"
	"github.com/attestantio/go-eth2-client/spec/eip7732"
	"github.com/attestantio/go-eth2-client/spec/phase0"
	"github.com/ethpandaops/dora/blockdb"
	"github.com/ethpandaops/dora/clients/consensus"
	"github.com/ethpandaops/dora/db"
	"github.com/ethpandaops/dora/dbtypes"
	"github.com/ethpandaops/dora/utils"
	"github.com/jmoiron/sqlx"
	"github.com/sirupsen/logrus"
)

type synchronizer struct {
	indexer *Indexer
	logger  logrus.FieldLogger

	syncCtx       context.Context
	syncCtxCancel context.CancelFunc
	runMutex      sync.Mutex

	stateMutex   sync.Mutex
	running      bool
	currentEpoch phase0.Epoch

	cachedSlot   phase0.Slot
	cachedBlocks map[phase0.Slot]*Block
}

func (indexer *Indexer) startSynchronizer(startEpoch phase0.Epoch) {
	if indexer.disableSync {
		return
	}
	if !indexer.synchronizer.isEpochAhead(startEpoch) || !indexer.synchronizer.running {
		indexer.synchronizer.startSync(startEpoch)
	}
}

func newSynchronizer(indexer *Indexer, logger logrus.FieldLogger) *synchronizer {
	sync := &synchronizer{
		indexer: indexer,
		logger:  logger,
	}

	// restore sync state
	syncState := &dbtypes.IndexerSyncState{}
	if _, err := db.GetExplorerState("indexer.syncstate", syncState); err == nil {
		sync.currentEpoch = phase0.Epoch(syncState.Epoch)
	}

	return sync
}

func (s *synchronizer) isEpochAhead(epoch phase0.Epoch) bool {
	s.stateMutex.Lock()
	defer s.stateMutex.Unlock()
	if s.running {
		if s.currentEpoch < epoch {
			return true
		}
	}
	return false
}

func (s *synchronizer) startSync(startEpoch phase0.Epoch) {
	s.stopSync()

	// start synchronizer
	s.stateMutex.Lock()
	defer s.stateMutex.Unlock()
	if s.running {
		s.logger.Errorf("cannot start synchronizer: already running")
		return
	}
	if startEpoch < s.currentEpoch {
		s.currentEpoch = startEpoch
	}
	s.running = true

	ctx, cancel := context.WithCancel(context.Background())
	s.syncCtx = ctx
	s.syncCtxCancel = cancel

	go s.runSync()
}

func (s *synchronizer) stopSync() {
	var lockedMutex *sync.Mutex
	defer func() {
		if lockedMutex != nil {
			lockedMutex.Unlock()
		}
	}()

	s.stateMutex.Lock()
	lockedMutex = &s.stateMutex
	if s.running {
		s.syncCtxCancel()
	} else {
		return
	}
	s.stateMutex.Unlock()
	lockedMutex = nil

	s.runMutex.Lock()
	lockedMutex = &s.runMutex
}

func (s *synchronizer) runSync() {
	defer utils.HandleSubroutinePanic("runSync", nil)

	s.runMutex.Lock()
	defer s.runMutex.Unlock()

	defer func() {
		s.running = false
		s.syncCtxCancel()
	}()

	s.cachedBlocks = make(map[phase0.Slot]*Block)
	s.cachedSlot = 0
	isComplete := false
	retryCount := 0

	s.logger.Infof("synchronization started. head epoch: %v", s.currentEpoch)

	for {
		// synchronize next epoch
		syncEpoch := s.currentEpoch
		syncClients := s.getSyncClients(syncEpoch)
		if len(syncClients) == 0 {
			s.logger.Warnf("no clients available for synchronization of epoch %v", syncEpoch)

			// wait for 10 seconds before retrying
			time.Sleep(10 * time.Second)
			continue
		}

		if syncEpoch >= s.indexer.lastFinalizedEpoch {
			isComplete = true
			break
		}

		retryLimit := len(syncClients)
		if retryLimit < 30 {
			retryLimit = 30
		}
		lastRetry := retryCount >= retryLimit
		syncClient := syncClients[retryCount%len(syncClients)]

		synclogger := s.logger.WithFields(logrus.Fields{
			"epoch":  syncEpoch,
			"client": syncClient.client.GetName(),
		})

		if lastRetry {
			synclogger.Infof("synchronizing epoch %v (retry: %v, last retry!)", syncEpoch, retryCount)
		} else if retryCount > 0 {
			synclogger.Infof("synchronizing epoch %v (retry: %v)", syncEpoch, retryCount)
		} else {
			synclogger.Infof("synchronizing epoch %v", syncEpoch)
		}

		done, err := s.syncEpoch(syncEpoch, syncClient, lastRetry)
		if done || lastRetry {
			if err != nil {
				s.logger.Errorf("synchronization of epoch %v failed: %v - skipping epoch", syncEpoch, err)
			}
			retryCount = 0
			s.stateMutex.Lock()
			syncEpoch++
			s.currentEpoch = syncEpoch
			s.stateMutex.Unlock()
			if syncEpoch >= s.indexer.lastFinalizedEpoch {
				isComplete = true
				break
			}
		} else if err != nil {
			synclogger.Warnf("synchronization of epoch %v failed: %v - Retrying in 10 sec...", syncEpoch, err)
			retryCount++
			time.Sleep(10 * time.Second)
		}

		if s.syncCtx.Err() != nil {
			break
		}
	}

	if isComplete {
		s.logger.Infof("synchronization complete. Head epoch: %v", s.currentEpoch)
		db.RunDBTransaction(func(tx *sqlx.Tx) error {
			return db.SetExplorerState("indexer.syncstate", &dbtypes.IndexerSyncState{
				Epoch: uint64(s.currentEpoch),
			}, tx)
		})
	} else {
		s.logger.Infof("synchronization aborted. Head epoch: %v", s.currentEpoch)
	}

	s.running = false
}

func (s *synchronizer) getSyncClients(epoch phase0.Epoch) []*Client {
	archiveClients := make([]*Client, 0)
	normalClients := make([]*Client, 0)

	for _, client := range s.indexer.clients {
		if client.client.GetStatus() != consensus.ClientStatusOnline {
			continue
		}

		if client.skipValidators {
			continue
		}

		finalizedEpoch, _, _, _ := client.client.GetFinalityCheckpoint()
		if finalizedEpoch < epoch {
			continue
		}

		if client.archive {
			archiveClients = append(archiveClients, client)
		} else {
			normalClients = append(normalClients, client)
		}
	}

	sort.Slice(archiveClients, func(i, j int) bool {
		if archiveClients[i].priority == archiveClients[j].priority {
			return rand.UintN(2) == 0
		}
		return archiveClients[i].priority > archiveClients[j].priority
	})

	sort.Slice(normalClients, func(i, j int) bool {
		if normalClients[i].priority == normalClients[j].priority {
			return rand.UintN(2) == 0
		}
		return normalClients[i].priority > normalClients[j].priority
	})

	return append(archiveClients, normalClients...)
}

func (s *synchronizer) loadBlockHeader(client *Client, slot phase0.Slot) (*phase0.SignedBeaconBlockHeader, phase0.Root, error) {
	ctx, cancel := context.WithTimeout(s.syncCtx, beaconHeaderRequestTimeout)
	defer cancel()

	header, root, orphaned, err := LoadBeaconHeaderBySlot(ctx, client, slot)
	if orphaned {
		return nil, root, nil
	}

	return header, root, err
}

<<<<<<< HEAD
func (s *synchronizer) loadBlockBody(client *Client, root phase0.Root) (*spec.VersionedSignedBeaconBlock, error) {
	ctx, cancel := context.WithTimeout(s.syncCtx, beaconHeaderRequestTimeout)
=======
func (sync *synchronizer) loadBlockBody(client *Client, root phase0.Root) (*spec.VersionedSignedBeaconBlock, error) {
	ctx, cancel := context.WithTimeout(sync.syncCtx, beaconBodyRequestTimeout)
>>>>>>> eef1a3da
	defer cancel()
	return LoadBeaconBlock(ctx, client, root)
}

<<<<<<< HEAD
func (s *synchronizer) syncEpoch(syncEpoch phase0.Epoch, client *Client, lastTry bool) (bool, error) {
=======
func (sync *synchronizer) loadBlockPayload(client *Client, root phase0.Root) (*eip7732.SignedExecutionPayloadEnvelope, error) {
	ctx, cancel := context.WithTimeout(sync.syncCtx, executionPayloadRequestTimeout)
	defer cancel()
	return LoadExecutionPayload(ctx, client, root)
}

func (sync *synchronizer) syncEpoch(syncEpoch phase0.Epoch, client *Client, lastTry bool) (bool, error) {
>>>>>>> eef1a3da
	if !utils.Config.Indexer.ResyncForceUpdate && db.IsEpochSynchronized(uint64(syncEpoch)) {
		return true, nil
	}

	chainState := s.indexer.consensusPool.GetChainState()
	specs := chainState.GetSpecs()

	// load headers & blocks from this & next epoch
	firstSlot := chainState.EpochStartSlot(syncEpoch)
	lastSlot := chainState.EpochStartSlot(syncEpoch+2) - 1
	canonicalBlocks := []*Block{}
	canonicalBlockRoots := [][]byte{}
	canonicalBlockHashes := [][]byte{}
	nextEpochCanonicalBlocks := []*Block{}

	var firstBlock *Block
	for slot := firstSlot; slot <= lastSlot; slot++ {
		if s.cachedSlot < slot || s.cachedBlocks[slot] == nil {
			blockHeader, blockRoot, err := s.loadBlockHeader(client, slot)
			if err != nil {
				return false, fmt.Errorf("error fetching slot %v header: %v", slot, err)
			}
			if blockHeader == nil {
				continue
			}
			if s.syncCtx.Err() != nil {
				return false, nil
			}

			block := newBlock(s.indexer.dynSsz, blockRoot, slot)
			block.SetHeader(blockHeader)

			if slot > 0 {
				blockBody, err := s.loadBlockBody(client, phase0.Root(blockRoot))
				if err != nil {
					return false, fmt.Errorf("error fetching slot %v block: %v", slot, err)
				}
				if blockBody == nil {
					return false, fmt.Errorf("error fetching slot %v block: not found", slot)
				}

				block.SetBlock(blockBody)
			}

<<<<<<< HEAD
			s.cachedBlocks[slot] = block
=======
			if slot > 0 && chainState.IsEip7732Enabled(chainState.EpochOfSlot(slot)) {
				blockPayload, err := sync.loadBlockPayload(client, phase0.Root(blockRoot))
				if err != nil && !lastTry {
					return false, fmt.Errorf("error fetching slot %v execution payload: %v", slot, err)
				}

				if blockPayload != nil {
					block.SetExecutionPayload(blockPayload)
				}
			}

			sync.cachedBlocks[slot] = block
>>>>>>> eef1a3da
		}

		if firstBlock == nil && s.cachedBlocks[slot] != nil {
			firstBlock = s.cachedBlocks[slot]
		}

		if chainState.EpochOfSlot(slot) == syncEpoch {
			canonicalBlocks = append(canonicalBlocks, s.cachedBlocks[slot])
			canonicalBlockRoots = append(canonicalBlockRoots, s.cachedBlocks[slot].Root[:])
			if blockIndex := s.cachedBlocks[slot].GetBlockIndex(); blockIndex != nil {
				canonicalBlockHashes = append(canonicalBlockHashes, blockIndex.ExecutionHash[:])
			}
		} else {
			nextEpochCanonicalBlocks = append(nextEpochCanonicalBlocks, s.cachedBlocks[slot])
		}
	}
	s.cachedSlot = lastSlot

	if s.syncCtx.Err() != nil {
		return false, nil
	}

	// load epoch state
	var dependentRoot phase0.Root
	if firstBlock != nil {
		if firstBlock.Slot == 0 { // epoch 0 dependent root is the genesis block
			dependentRoot = firstBlock.Root
		} else {
			dependentRoot = firstBlock.header.Message.ParentRoot
		}
	} else {
		// get from db
		depRoot := db.GetHighestRootBeforeSlot(uint64(firstSlot), false)
		dependentRoot = phase0.Root(depRoot)
	}

	epochState := newEpochState(dependentRoot)
	state, err := epochState.loadState(s.syncCtx, client, nil)
	if (err != nil || epochState.loadingStatus != 2) && !lastTry {
		return false, fmt.Errorf("error fetching epoch %v state: %v", syncEpoch, err)
	}

	var validatorSet []*phase0.Validator
	if state == nil {
		s.logger.Warnf("state for epoch %v not found", syncEpoch)
	} else {
		validatorSet, err = state.Validators()
		if err != nil {
			s.logger.Warnf("error getting validator set from state %v: %v", dependentRoot.String(), err)
		}
	}

	var epochStats *EpochStats
	var epochStatsValues *EpochStatsValues
	if epochState != nil && epochState.loadingStatus == 2 {
		epochStats = newEpochStats(syncEpoch, dependentRoot)
		epochStats.dependentState = epochState
		epochStats.processState(s.indexer, validatorSet)
		epochStatsValues = epochStats.GetValues(false)
	}

	if s.syncCtx.Err() != nil {
		return false, nil
	}

	// process epoch vote aggregations
	var epochVotes *EpochVotes
	if epochStatsValues != nil {
		votingBlocks := make([]*Block, len(canonicalBlocks)+len(nextEpochCanonicalBlocks))
		copy(votingBlocks, canonicalBlocks)
		copy(votingBlocks[len(canonicalBlocks):], nextEpochCanonicalBlocks)
		epochVotes = s.indexer.aggregateEpochVotes(syncEpoch, chainState, votingBlocks, epochStats)
		if epochVotes == nil && !lastTry {
			return false, fmt.Errorf("failed computing votes for epoch %v", syncEpoch)
		}
	}

	sim := newStateSimulator(s.indexer, epochStats)
	if sim != nil {
		sim.validatorSet = validatorSet
	}

	// save blocks
	err = db.RunDBTransaction(func(tx *sqlx.Tx) error {
		err = s.indexer.dbWriter.persistEpochData(tx, syncEpoch, canonicalBlocks, epochStats, epochVotes, sim)
		if err != nil {
			return fmt.Errorf("error persisting epoch data to db: %v", err)
		}

		// persist sync committee assignments
		if err := s.indexer.dbWriter.persistSyncAssignments(tx, syncEpoch, epochStats); err != nil {
			return fmt.Errorf("error persisting sync committee assignments to db: %v", err)
		}

		if err := db.UpdateMevBlockByEpoch(uint64(syncEpoch), specs.SlotsPerEpoch, canonicalBlockHashes, tx); err != nil {
			return fmt.Errorf("error while updating mev block proposal state: %v", err)
		}

		// delete unfinalized epoch aggregations in epoch
		if err := db.DeleteUnfinalizedEpochsBefore(uint64(syncEpoch+1), tx); err != nil {
			return fmt.Errorf("failed deleting unfinalized epoch aggregations <= epoch %v: %v", syncEpoch, err)
		}

		// delete unfinalized forks for canonical roots
		if len(canonicalBlockRoots) > 0 {
			if err := db.UpdateFinalizedForkParents(canonicalBlockRoots, tx); err != nil {
				return fmt.Errorf("failed updating finalized fork parents: %v", err)
			}
			if err := db.DeleteFinalizedForks(canonicalBlockRoots, tx); err != nil {
				return fmt.Errorf("failed deleting finalized forks: %v", err)
			}
		}

		err = db.SetExplorerState("indexer.syncstate", &dbtypes.IndexerSyncState{
			Epoch: uint64(syncEpoch),
		}, tx)
		if err != nil {
			return fmt.Errorf("error while updating sync state: %v", err)
		}

		return nil
	})
	if err != nil {
		return false, err
	}

	// save block bodies to blockdb
	if blockdb.GlobalBlockDb != nil && !s.indexer.disableBlockDbWrite {
		var wg sync.WaitGroup
		for _, block := range canonicalBlocks {
			wg.Add(1)
			go func(b *Block) {
				defer wg.Done()
				if err := b.writeToBlockDb(); err != nil {
					s.logger.Errorf("error writing block %v to blockdb: %v", b.Root.String(), err)
				}
			}(block)
		}
		wg.Wait()
	}

	// cleanup cache (remove blocks from this epoch)
	for slot := range s.cachedBlocks {
		if slot <= lastSlot {
			delete(s.cachedBlocks, slot)
		}
	}

	return true, nil
}<|MERGE_RESOLUTION|>--- conflicted
+++ resolved
@@ -9,7 +9,7 @@
 	"time"
 
 	"github.com/attestantio/go-eth2-client/spec"
-	"github.com/attestantio/go-eth2-client/spec/eip7732"
+	"github.com/attestantio/go-eth2-client/spec/gloas"
 	"github.com/attestantio/go-eth2-client/spec/phase0"
 	"github.com/ethpandaops/dora/blockdb"
 	"github.com/ethpandaops/dora/clients/consensus"
@@ -263,28 +263,19 @@
 	return header, root, err
 }
 
-<<<<<<< HEAD
 func (s *synchronizer) loadBlockBody(client *Client, root phase0.Root) (*spec.VersionedSignedBeaconBlock, error) {
-	ctx, cancel := context.WithTimeout(s.syncCtx, beaconHeaderRequestTimeout)
-=======
-func (sync *synchronizer) loadBlockBody(client *Client, root phase0.Root) (*spec.VersionedSignedBeaconBlock, error) {
-	ctx, cancel := context.WithTimeout(sync.syncCtx, beaconBodyRequestTimeout)
->>>>>>> eef1a3da
+	ctx, cancel := context.WithTimeout(s.syncCtx, beaconBodyRequestTimeout)
 	defer cancel()
 	return LoadBeaconBlock(ctx, client, root)
 }
 
-<<<<<<< HEAD
-func (s *synchronizer) syncEpoch(syncEpoch phase0.Epoch, client *Client, lastTry bool) (bool, error) {
-=======
-func (sync *synchronizer) loadBlockPayload(client *Client, root phase0.Root) (*eip7732.SignedExecutionPayloadEnvelope, error) {
-	ctx, cancel := context.WithTimeout(sync.syncCtx, executionPayloadRequestTimeout)
+func (s *synchronizer) loadBlockPayload(client *Client, root phase0.Root) (*gloas.SignedExecutionPayloadEnvelope, error) {
+	ctx, cancel := context.WithTimeout(s.syncCtx, executionPayloadRequestTimeout)
 	defer cancel()
 	return LoadExecutionPayload(ctx, client, root)
 }
 
-func (sync *synchronizer) syncEpoch(syncEpoch phase0.Epoch, client *Client, lastTry bool) (bool, error) {
->>>>>>> eef1a3da
+func (s *synchronizer) syncEpoch(syncEpoch phase0.Epoch, client *Client, lastTry bool) (bool, error) {
 	if !utils.Config.Indexer.ResyncForceUpdate && db.IsEpochSynchronized(uint64(syncEpoch)) {
 		return true, nil
 	}
@@ -329,11 +320,8 @@
 				block.SetBlock(blockBody)
 			}
 
-<<<<<<< HEAD
-			s.cachedBlocks[slot] = block
-=======
 			if slot > 0 && chainState.IsEip7732Enabled(chainState.EpochOfSlot(slot)) {
-				blockPayload, err := sync.loadBlockPayload(client, phase0.Root(blockRoot))
+				blockPayload, err := s.loadBlockPayload(client, phase0.Root(blockRoot))
 				if err != nil && !lastTry {
 					return false, fmt.Errorf("error fetching slot %v execution payload: %v", slot, err)
 				}
@@ -343,8 +331,7 @@
 				}
 			}
 
-			sync.cachedBlocks[slot] = block
->>>>>>> eef1a3da
+			s.cachedBlocks[slot] = block
 		}
 
 		if firstBlock == nil && s.cachedBlocks[slot] != nil {
