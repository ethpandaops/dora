--- conflicted
+++ resolved
@@ -4,12 +4,9 @@
 	"fmt"
 	"math"
 
-<<<<<<< HEAD
+	"github.com/attestantio/go-eth2-client/spec"
 	"github.com/attestantio/go-eth2-client/spec/bellatrix"
 	"github.com/attestantio/go-eth2-client/spec/capella"
-=======
-	"github.com/attestantio/go-eth2-client/spec"
->>>>>>> 9b48285f
 	"github.com/attestantio/go-eth2-client/spec/electra"
 	"github.com/attestantio/go-eth2-client/spec/phase0"
 	"github.com/ethpandaops/dora/clients/consensus"
@@ -251,13 +248,7 @@
 	blsToExecChanges, _ := blockBody.BLSToExecutionChanges()
 	syncAggregate, _ := blockBody.SyncAggregate()
 	executionBlockHash, _ := blockBody.ExecutionBlockHash()
-<<<<<<< HEAD
-=======
-	executionExtraData, _ := getBlockExecutionExtraData(blockBody)
-	executionTransactions, _ := blockBody.ExecutionTransactions()
-	executionWithdrawals, _ := blockBody.Withdrawals()
 	blobKzgCommitments, _ := blockBody.BlobKZGCommitments()
->>>>>>> 9b48285f
 
 	var executionBlockNumber uint64
 	var executionExtraData []byte
@@ -307,11 +298,9 @@
 		AttesterSlashingCount: uint64(len(attesterSlashings)),
 		ProposerSlashingCount: uint64(len(proposerSlashings)),
 		BLSChangeCount:        uint64(len(blsToExecChanges)),
-<<<<<<< HEAD
-		PayloadStatus:         payloadStatus,
-=======
 		BlobCount:             uint64(len(blobKzgCommitments)),
 		RecvDelay:             block.recvDelay,
+		PayloadStatus:         payloadStatus,
 	}
 
 	blockSize, err := getBlockSize(block.dynSsz, blockBody)
@@ -319,7 +308,6 @@
 		dbw.indexer.logger.Warnf("error while building db blocks: failed to get block size: %v", err)
 	} else {
 		dbBlock.BlockSize = uint64(blockSize)
->>>>>>> 9b48285f
 	}
 
 	if overrideForkId != nil {
@@ -490,12 +478,7 @@
 			proposerSlashings, _ := blockBody.ProposerSlashings()
 			blsToExecChanges, _ := blockBody.BLSToExecutionChanges()
 			syncAggregate, _ := blockBody.SyncAggregate()
-<<<<<<< HEAD
-=======
-			executionTransactions, _ := blockBody.ExecutionTransactions()
-			executionWithdrawals, _ := blockBody.Withdrawals()
 			blobKzgCommitments, _ := blockBody.BlobKZGCommitments()
->>>>>>> 9b48285f
 
 			var executionTransactions []bellatrix.Transaction
 			var executionWithdrawals []*capella.Withdrawal
