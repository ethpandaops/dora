--- conflicted
+++ resolved
@@ -738,8 +738,7 @@
 	return nil
 }
 
-<<<<<<< HEAD
-func (dbw *dbWriter) buildDbConsolidationRequests(block *Block, orphaned bool, overrideForkId *ForkKey) []*dbtypes.ConsolidationRequest {
+func (dbw *dbWriter) buildDbConsolidationRequests(block *Block, orphaned bool, overrideForkId *ForkKey, sim *stateSimulator) []*dbtypes.ConsolidationRequest {
 	chainState := dbw.indexer.consensusPool.GetChainState()
 
 	var requests *electra.ExecutionRequests
@@ -759,12 +758,6 @@
 
 		requests, _ = blockBody.ExecutionRequests()
 		blockNumber, _ = blockBody.ExecutionBlockNumber()
-=======
-func (dbw *dbWriter) buildDbConsolidationRequests(block *Block, orphaned bool, overrideForkId *ForkKey, sim *stateSimulator) []*dbtypes.ConsolidationRequest {
-	blockBody := block.GetBlock()
-	if blockBody == nil {
-		return nil
->>>>>>> befbb17c
 	}
 
 	if requests == nil {
@@ -785,16 +778,11 @@
 		return []*dbtypes.ConsolidationRequest{}
 	}
 
-<<<<<<< HEAD
-=======
 	var blockResults [][]uint8
 	if sim != nil {
 		blockResults = sim.replayBlockResults(block)
 	}
 
-	blockNumber, _ := blockBody.ExecutionBlockNumber()
-
->>>>>>> befbb17c
 	dbConsolidations := make([]*dbtypes.ConsolidationRequest, len(consolidations))
 	for idx, consolidation := range consolidations {
 		dbConsolidation := &dbtypes.ConsolidationRequest{
@@ -844,8 +832,7 @@
 	return nil
 }
 
-<<<<<<< HEAD
-func (dbw *dbWriter) buildDbWithdrawalRequests(block *Block, orphaned bool, overrideForkId *ForkKey) []*dbtypes.WithdrawalRequest {
+func (dbw *dbWriter) buildDbWithdrawalRequests(block *Block, orphaned bool, overrideForkId *ForkKey, sim *stateSimulator) []*dbtypes.WithdrawalRequest {
 	chainState := dbw.indexer.consensusPool.GetChainState()
 
 	var requests *electra.ExecutionRequests
@@ -865,12 +852,6 @@
 
 		requests, _ = blockBody.ExecutionRequests()
 		blockNumber, _ = blockBody.ExecutionBlockNumber()
-=======
-func (dbw *dbWriter) buildDbWithdrawalRequests(block *Block, orphaned bool, overrideForkId *ForkKey, sim *stateSimulator) []*dbtypes.WithdrawalRequest {
-	blockBody := block.GetBlock()
-	if blockBody == nil {
-		return nil
->>>>>>> befbb17c
 	}
 
 	if requests == nil {
@@ -891,16 +872,11 @@
 		return []*dbtypes.WithdrawalRequest{}
 	}
 
-<<<<<<< HEAD
-=======
 	var blockResults [][]uint8
 	if sim != nil {
 		blockResults = sim.replayBlockResults(block)
 	}
 
-	blockNumber, _ := blockBody.ExecutionBlockNumber()
-
->>>>>>> befbb17c
 	dbWithdrawalRequests := make([]*dbtypes.WithdrawalRequest, len(withdrawalRequests))
 	for idx, withdrawalRequest := range withdrawalRequests {
 		dbWithdrawalRequest := &dbtypes.WithdrawalRequest{
