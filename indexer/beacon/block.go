--- conflicted
+++ resolved
@@ -21,7 +21,6 @@
 
 // Block represents a beacon block.
 type Block struct {
-<<<<<<< HEAD
 	Root                  phase0.Root
 	Slot                  phase0.Slot
 	dynSsz                *dynssz.DynSsz
@@ -39,6 +38,12 @@
 	executionPayloadChan  chan bool
 	executionPayload      *eip7732.SignedExecutionPayloadEnvelope
 	blockIndex            *BlockBodyIndex
+	recvDelay             int32
+	executionTimes        []ExecutionTime // execution times from snooper clients
+	minExecutionTime      uint16
+	maxExecutionTime      uint16
+	execTimeUpdate        *time.Ticker
+	executionTimesMux     sync.RWMutex
 	isInFinalizedDb       bool // block is in finalized table (slots)
 	isInUnfinalizedDb     bool // block is in unfinalized table (unfinalized_blocks)
 	hasExecutionPayload   bool // block has an execution payload (either in cache or db)
@@ -49,37 +54,6 @@
 	processedActivity     uint8
 	blockResults          [][]uint8
 	blockResultsMutex     sync.Mutex
-=======
-	Root              phase0.Root
-	Slot              phase0.Slot
-	dynSsz            *dynssz.DynSsz
-	parentRoot        *phase0.Root
-	dependentRoot     *phase0.Root
-	forkId            ForkKey
-	forkChecked       bool
-	headerMutex       sync.Mutex
-	headerChan        chan bool
-	header            *phase0.SignedBeaconBlockHeader
-	blockMutex        sync.Mutex
-	blockChan         chan bool
-	block             *spec.VersionedSignedBeaconBlock
-	blockIndex        *BlockBodyIndex
-	recvDelay         int32
-	executionTimes    []ExecutionTime // execution times from snooper clients
-	minExecutionTime  uint16
-	maxExecutionTime  uint16
-	execTimeUpdate    *time.Ticker
-	executionTimesMux sync.RWMutex
-	isInFinalizedDb   bool // block is in finalized table (slots)
-	isInUnfinalizedDb bool // block is in unfinalized table (unfinalized_blocks)
-	isDisposed        bool // block is disposed
-	processingStatus  dbtypes.UnfinalizedBlockStatus
-	seenMutex         sync.RWMutex
-	seenMap           map[uint16]*Client
-	processedActivity uint8
-	blockResults      [][]uint8
-	blockResultsMutex sync.Mutex
->>>>>>> 9b48285f
 }
 
 // BlockBodyIndex holds important block properties that are used as index for cache lookups.
