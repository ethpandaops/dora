package beacon

import (
	"bytes"
	"fmt"
	"math/rand/v2"
	"slices"
	"sort"

	v1 "github.com/attestantio/go-eth2-client/api/v1"
	"github.com/attestantio/go-eth2-client/spec/electra"
	"github.com/attestantio/go-eth2-client/spec/phase0"
	"github.com/ethpandaops/dora/clients/consensus"
	"github.com/ethpandaops/dora/db"
	dynssz "github.com/pk910/dynamic-ssz"
)

// GetDynSSZ returns the dynSsz instance used by the indexer.
func (indexer *Indexer) GetDynSSZ() *dynssz.DynSsz {
	return indexer.dynSsz
}

// GetAllClients returns a slice of all clients in the indexer.
func (indexer *Indexer) GetAllClients() []*Client {
	clients := make([]*Client, len(indexer.clients))
	copy(clients, indexer.clients)
	return clients
}

// GetReadyClientsByCheckpoint returns a slice of clients that are ready for processing based on the finalized root and preference for archive clients.
func (indexer *Indexer) GetReadyClientsByCheckpoint(finalizedRoot phase0.Root, preferArchive bool) []*Client {
	clients := make([]*Client, 0)

	for _, client := range indexer.clients {
		if client.client.GetStatus() != consensus.ClientStatusOnline {
			continue
		}

		_, root, _, _ := client.client.GetFinalityCheckpoint()
		if !bytes.Equal(root[:], finalizedRoot[:]) && !bytes.Equal(root[:], consensus.NullRoot[:]) {
			continue
		}

		clients = append(clients, client)
	}

	sort.Slice(clients, func(i, j int) bool {
		if preferArchive && clients[i].archive != clients[j].archive {
			return clients[i].archive
		}

		if clients[i].priority != clients[j].priority {
			return clients[i].priority > clients[j].priority
		}

		return rand.IntN(2) == 0
	})

	return clients
}

// GetReadyClientsByBlockRoot returns a slice of clients that are ready for requests for the chain including the block root and preference for archive clients.
func (indexer *Indexer) GetReadyClientsByBlockRoot(blockRoot phase0.Root, preferArchive bool) []*Client {
	clients := make([]*Client, 0)

	for _, client := range indexer.clients {
		if client.client.GetStatus() != consensus.ClientStatusOnline {
			continue
		}

		_, root := client.client.GetLastHead()
		if indexer.blockCache.isCanonicalBlock(blockRoot, root) {
			clients = append(clients, client)
		}
	}

	sort.Slice(clients, func(i, j int) bool {
		if preferArchive && clients[i].archive != clients[j].archive {
			return clients[i].archive
		}

		if clients[i].priority != clients[j].priority {
			return clients[i].priority > clients[j].priority
		}

		return rand.IntN(2) == 0
	})

	return clients
}

// GetReadyClientByBlockRoot returns a single client that is ready for requests for the chain including the block root and preference for archive clients.
func (indexer *Indexer) GetReadyClientByBlockRoot(blockRoot phase0.Root, preferArchive bool) *Client {
	clients := indexer.GetReadyClientsByBlockRoot(blockRoot, preferArchive)
	if len(clients) > 0 {
		return clients[0]
	}

	return nil
}

// GetReadyClients returns a slice of clients that are on the finalized chain and preference for archive clients.
func (indexer *Indexer) GetReadyClients(preferArchive bool) []*Client {
	_, finalizedRoot := indexer.consensusPool.GetChainState().GetFinalizedCheckpoint()
	clients := indexer.GetReadyClientsByCheckpoint(finalizedRoot, preferArchive)
	if len(clients) == 0 {
		clients = indexer.GetReadyClientsByCheckpoint(consensus.NullRoot, preferArchive)
	}
	return clients
}

// GetReadyClient returns a single client that is on the finalized chain and preference for archive clients.
func (indexer *Indexer) GetReadyClient(preferArchive bool) *Client {
	clients := indexer.GetReadyClients(preferArchive)
	if len(clients) > 0 {
		return clients[0]
	}

	return nil
}

// GetBlockCacheState returns the state of the block cache, including the last finalized epoch and the last pruned epoch.
// this represents the internal cache state and might be behind the actual finalization checkpoint.
func (indexer *Indexer) GetBlockCacheState() (finalizedEpoch phase0.Epoch, prunedEpoch phase0.Epoch) {
	return indexer.lastFinalizedEpoch, indexer.lastPrunedEpoch
}

// GetSynchronizerState returns the state of the synchronizer, including whether it is running and the current epoch.
func (indexer *Indexer) GetSynchronizerState() (running bool, syncHead phase0.Epoch) {
	if indexer.synchronizer == nil {
		return false, 0
	}

	return indexer.synchronizer.running, indexer.synchronizer.currentEpoch
}

// GetForkHeads returns a slice of fork heads in the indexer.
func (indexer *Indexer) GetForkHeads() []*ForkHead {
	return indexer.forkCache.getForkHeads()
}

// GetBlockByRoot returns the block with the given block root.
func (indexer *Indexer) GetBlockByRoot(blockRoot phase0.Root) *Block {
	return indexer.blockCache.getBlockByRoot(blockRoot)
}

// GetBlocksBySlot returns a slice of blocks with the given slot.
func (indexer *Indexer) GetBlocksBySlot(slot phase0.Slot) []*Block {
	return indexer.blockCache.getBlocksBySlot(slot)
}

// GetBlockByParentRoot returns a slice of blocks with the given parent root.
func (indexer *Indexer) GetBlockByParentRoot(blockRoot phase0.Root) []*Block {
	return indexer.blockCache.getBlocksByParentRoot(blockRoot)
}

// GetBlockByStateRoot returns the block with the given state root.
func (indexer *Indexer) GetBlockByStateRoot(stateRoot phase0.Root) *Block {
	return indexer.blockCache.getBlockByStateRoot(stateRoot)
}

// GetBlocksByExecutionBlockHash returns a slice of blocks with the given execution block hash.
func (indexer *Indexer) GetBlocksByExecutionBlockHash(blockHash phase0.Hash32) []*Block {
	return indexer.blockCache.getBlocksByExecutionBlockHash(blockHash)
}

// GetBlocksByExecutionBlockNumber returns a slice of blocks with the given execution block number.
func (indexer *Indexer) GetBlocksByExecutionBlockNumber(blockNumber uint64) []*Block {
	return indexer.blockCache.getBlocksByExecutionBlockNumber(blockNumber)
}

// GetBlocksByForkId returns a slice of blocks that belong to the specified forkId.
func (indexer *Indexer) GetBlocksByForkId(forkId ForkKey) []*Block {
	return indexer.blockCache.getForkBlocks(forkId)
}

// GetBlockDistance returns whether the base root is in the canonical chain defined by the head root and the distance between both blocks.
func (indexer *Indexer) GetBlockDistance(baseRoot phase0.Root, headRoot phase0.Root) (bool, uint64) {
	return indexer.blockCache.getCanonicalDistance(baseRoot, headRoot, 0)
}

// GetOrphanedBlockByRoot returns the orphaned block with the given block root.
func (indexer *Indexer) GetOrphanedBlockByRoot(blockRoot phase0.Root) (*Block, error) {
	orphanedBlock := db.GetOrphanedBlock(blockRoot[:])
	if orphanedBlock == nil {
		return nil, nil
	}

	if orphanedBlock.HeaderVer != 1 {
		return nil, fmt.Errorf("failed unmarshal orphaned block header [%x] from db: unsupported header version", orphanedBlock.Root)
	}

	header := &phase0.SignedBeaconBlockHeader{}
	err := header.UnmarshalSSZ(orphanedBlock.HeaderSSZ)
	if err != nil {
		return nil, fmt.Errorf("failed unmarshal orphaned block header [%x] from db: %v", orphanedBlock.Root, err)
	}

	blockBody, err := UnmarshalVersionedSignedBeaconBlockSSZ(indexer.dynSsz, orphanedBlock.BlockVer, orphanedBlock.BlockSSZ)
	if err != nil {
		return nil, fmt.Errorf("could not restore orphaned block body %v [%x] from db: %v", header.Message.Slot, orphanedBlock.Root, err)
	}

	block := newBlock(indexer.dynSsz, blockRoot, header.Message.Slot)
	block.SetHeader(header)
	block.SetBlock(blockBody)

	return block, nil
}

<<<<<<< HEAD
// GetInclusionListsBySlot returns a slice of inclusion lists with the given slot.
func (indexer *Indexer) GetInclusionListsBySlot(slot phase0.Slot) []*v1.SignedInclusionList {
	return indexer.inclusionListCache.getInclusionListsBySlot(slot)
=======
// GetEpochStatsByEpoch returns the epoch stats for the given epoch.
func (indexer *Indexer) GetEpochStatsByEpoch(epoch phase0.Epoch) []*EpochStats {
	return indexer.epochCache.getEpochStatsByEpoch(epoch)
>>>>>>> 3a6bacd2
}

// GetEpochStats returns the epoch stats for the given epoch and optional fork ID override.
func (indexer *Indexer) GetEpochStats(epoch phase0.Epoch, overrideForkId *ForkKey) *EpochStats {
	epochStats := indexer.epochCache.getEpochStatsByEpoch(epoch)
	if len(epochStats) == 0 {
		return nil
	}

	if len(epochStats) == 1 {
		return epochStats[0]
	}

	canonicalHead := indexer.GetCanonicalHead(overrideForkId)

	var bestEpochStats *EpochStats
	var bestDistance phase0.Slot

	if canonicalHead != nil {
		canonicalForkIds := indexer.forkCache.getParentForkIds(canonicalHead.forkId)

		for _, stats := range epochStats {
			if !stats.ready {
				continue
			}

			dependentBlock := indexer.blockCache.getBlockByRoot(stats.dependentRoot)
			if dependentBlock == nil {
				blockHead := db.GetBlockHeadByRoot(stats.dependentRoot[:])
				if blockHead != nil {
					dependentBlock = newBlock(indexer.dynSsz, phase0.Root(blockHead.Root), phase0.Slot(blockHead.Slot))
					dependentBlock.isInFinalizedDb = true
					parentRootVal := phase0.Root(blockHead.ParentRoot)
					dependentBlock.parentRoot = &parentRootVal
					dependentBlock.forkId = ForkKey(blockHead.ForkId)
					dependentBlock.forkChecked = true
				}
			}
			if dependentBlock != nil && slices.Contains(canonicalForkIds, dependentBlock.forkId) {
				if bestEpochStats == nil || dependentBlock.Slot > bestDistance {
					bestEpochStats = stats
					bestDistance = dependentBlock.Slot
				}
			}
		}

		if bestEpochStats == nil {
			// retry with non ready states
			for _, stats := range epochStats {
				if stats.ready {
					continue
				}

				dependentBlock := indexer.blockCache.getBlockByRoot(stats.dependentRoot)
				if dependentBlock != nil && slices.Contains(canonicalForkIds, dependentBlock.forkId) {
					if bestEpochStats == nil || dependentBlock.Slot > bestDistance {
						bestEpochStats = stats
						bestDistance = dependentBlock.Slot
					}
				}
			}
		}
	}

	if bestEpochStats == nil {
		bestEpochStats = epochStats[0]
	}

	return bestEpochStats
}

func (indexer *Indexer) GetEpochStatsByBlockRoot(epoch phase0.Epoch, blockRoot phase0.Root) *EpochStats {
	return indexer.epochCache.getEpochStatsByEpochAndRoot(epoch, blockRoot)
}

// GetLatestDepositQueue returns the latest deposit queue for the given epoch and optional fork ID override.
func (indexer *Indexer) GetLatestDepositQueue(overrideForkId *ForkKey) []*electra.PendingDeposit {
	canonicalHead := indexer.GetCanonicalHead(overrideForkId)
	if canonicalHead == nil {
		return nil
	}

	_, _, _, queue := indexer.GetLatestDepositQueueByBlockRoot(canonicalHead.Root)
	return queue
}

// GetLatestDepositQueueByBlockRoot returns the latest deposit queue for the given block root.
func (indexer *Indexer) GetLatestDepositQueueByBlockRoot(blockRoot phase0.Root) (phase0.Root, phase0.Slot, phase0.Gwei, []*electra.PendingDeposit) {
	epochState := indexer.epochCache.getLatestReadyEpochStateForBlockRoot(blockRoot)
	if epochState == nil {
		return phase0.Root{}, 0, 0, nil
	}

	return epochState.slotRoot, epochState.stateSlot, epochState.depositBalanceToConsume, epochState.pendingDeposits
}

// GetParentForkIds returns the parent fork ids of the given fork.
func (indexer *Indexer) GetParentForkIds(forkId ForkKey) []ForkKey {
	return indexer.forkCache.getParentForkIds(forkId)
}

// GetFinalizedForkId returns the finalized fork id.
func (indexer *Indexer) GetFinalizedForkId() ForkKey {
	return indexer.forkCache.finalizedForkId
}

// StreamActiveValidatorDataForRoot streams the available validator set data for a given blockRoot.
func (indexer *Indexer) StreamActiveValidatorDataForRoot(blockRoot phase0.Root, activeOnly bool, epoch *phase0.Epoch, cb ValidatorSetStreamer) error {
	return indexer.validatorCache.streamValidatorSetForRoot(blockRoot, activeOnly, epoch, cb)
}

// GetValidatorSetSize returns the size of the validator set cache.
func (indexer *Indexer) GetValidatorSetSize() uint64 {
	return indexer.validatorCache.getValidatorSetSize()
}

// GetValidatorFlags returns the validator flags for a given validator index.
func (indexer *Indexer) GetValidatorFlags(validatorIndex phase0.ValidatorIndex) uint16 {
	return indexer.validatorCache.getValidatorFlags(validatorIndex)
}

// GetValidatorStatusMap returns the validator status map for the validator set at a given block root.
func (indexer *Indexer) GetValidatorStatusMap(epoch phase0.Epoch, blockRoot phase0.Root) map[v1.ValidatorState]uint64 {
	return indexer.validatorCache.getValidatorStatusMap(epoch, blockRoot)
}

// GetActivationExitQueueLengths returns the activation and exit queue lengths for the given epoch.
func (indexer *Indexer) GetActivationExitQueueLengths(epoch phase0.Epoch, overrideForkId *ForkKey) (uint64, uint64) {
	canonicalHead := indexer.GetCanonicalHead(overrideForkId)
	if canonicalHead == nil {
		return 0, 0
	}

	return indexer.validatorCache.getActivationExitQueueLengths(epoch, canonicalHead.Root)
}

// GetValidatorIndexByPubkey returns the validator index for a given pubkey.
func (indexer *Indexer) GetValidatorIndexByPubkey(pubkey phase0.BLSPubKey) (phase0.ValidatorIndex, bool) {
	return indexer.pubkeyCache.Get(pubkey)
}

// GetValidatorByIndex returns the validator by index for a given forkId.
func (indexer *Indexer) GetValidatorByIndex(index phase0.ValidatorIndex, overrideForkId *ForkKey) *phase0.Validator {
	return indexer.validatorCache.getValidatorByIndex(index, overrideForkId)
}

// GetValidatorActivity returns the validator activity for a given validator index.
func (indexer *Indexer) GetValidatorActivity(validatorIndex phase0.ValidatorIndex) ([]ValidatorActivity, phase0.Epoch) {
	activity := indexer.validatorActivity.getValidatorActivity(validatorIndex)
	return activity, indexer.validatorActivity.oldestActivityEpoch
}

// GetValidatorActivityCount returns the number of validator activity for a given validator index.
func (indexer *Indexer) GetValidatorActivityCount(validatorIndex phase0.ValidatorIndex, startEpoch phase0.Epoch) (uint64, phase0.Epoch) {
	return indexer.validatorActivity.getValidatorActivityCount(validatorIndex, startEpoch), indexer.validatorActivity.oldestActivityEpoch
}

// GetRecentValidatorBalances returns the most recent validator balances for the given fork.
func (indexer *Indexer) GetRecentValidatorBalances(overrideForkId *ForkKey) []phase0.Gwei {
	chainState := indexer.consensusPool.GetChainState()

	canonicalHead := indexer.GetCanonicalHead(overrideForkId)
	if canonicalHead == nil {
		return nil
	}

	headEpoch := chainState.EpochOfSlot(canonicalHead.Slot)

	var epochStats *EpochStats
	for {
		cEpoch := chainState.EpochOfSlot(canonicalHead.Slot)
		if headEpoch-cEpoch > 2 {
			return nil
		}

		dependentBlock := indexer.blockCache.getDependentBlock(chainState, canonicalHead, nil)
		if dependentBlock == nil {
			return nil
		}
		canonicalHead = dependentBlock

		stats := indexer.epochCache.getEpochStats(cEpoch, dependentBlock.Root)
		if cEpoch > 0 && (stats == nil || stats.dependentState == nil || stats.dependentState.loadingStatus != 2) {
			continue // retry previous state
		}

		epochStats = stats
		break
	}

	if epochStats == nil || epochStats.dependentState == nil {
		return nil
	}

	return epochStats.dependentState.validatorBalances
}

// GetFullValidatorByIndex returns the full validator set entry for a given validator index, including balances and validator status.
// If an overrideForkId is provided, the validator for the fork is returned.
func (indexer *Indexer) GetFullValidatorByIndex(validatorIndex phase0.ValidatorIndex, epoch phase0.Epoch, overrideForkId *ForkKey, withBalances bool) *v1.Validator {
	var epochStats *EpochStats

	if withBalances {
		chainState := indexer.consensusPool.GetChainState()

		canonicalHead := indexer.GetCanonicalHead(overrideForkId)
		if canonicalHead == nil {
			return nil
		}

		headEpoch := chainState.EpochOfSlot(canonicalHead.Slot)

		for {
			cEpoch := chainState.EpochOfSlot(canonicalHead.Slot)
			if headEpoch-cEpoch > 2 {
				return nil
			}

			dependentBlock := indexer.blockCache.getDependentBlock(chainState, canonicalHead, nil)
			if dependentBlock == nil {
				return nil
			}
			canonicalHead = dependentBlock

			stats := indexer.epochCache.getEpochStats(cEpoch, dependentBlock.Root)
			if cEpoch > 0 && (stats == nil || stats.dependentState == nil || stats.dependentState.loadingStatus != 2) {
				continue // retry previous state
			}

			epochStats = stats

			if cEpoch > 0 && stats.epoch > epoch {
				continue
			}

			break
		}
	}

	hasBalances := epochStats != nil && epochStats.dependentState != nil && epochStats.dependentState.loadingStatus == 2

	var basicValidator *phase0.Validator
	if hasBalances {
		basicValidator = indexer.validatorCache.getValidatorByIndexAndRoot(validatorIndex, epochStats.dependentRoot)
	} else {
		basicValidator = indexer.validatorCache.getValidatorByIndex(validatorIndex, overrideForkId)
	}

	if basicValidator == nil {
		return nil
	}

	var balance *phase0.Gwei
	if hasBalances {
		balance = &epochStats.dependentState.validatorBalances[validatorIndex]
	}

	state := v1.ValidatorToState(basicValidator, balance, epoch, FarFutureEpoch)

	validatorData := &v1.Validator{
		Index:     validatorIndex,
		Status:    state,
		Validator: basicValidator,
	}

	if balance != nil {
		validatorData.Balance = *balance
	}

	return validatorData
}<|MERGE_RESOLUTION|>--- conflicted
+++ resolved
@@ -208,15 +208,14 @@
 	return block, nil
 }
 
-<<<<<<< HEAD
 // GetInclusionListsBySlot returns a slice of inclusion lists with the given slot.
 func (indexer *Indexer) GetInclusionListsBySlot(slot phase0.Slot) []*v1.SignedInclusionList {
 	return indexer.inclusionListCache.getInclusionListsBySlot(slot)
-=======
+}
+
 // GetEpochStatsByEpoch returns the epoch stats for the given epoch.
 func (indexer *Indexer) GetEpochStatsByEpoch(epoch phase0.Epoch) []*EpochStats {
 	return indexer.epochCache.getEpochStatsByEpoch(epoch)
->>>>>>> 3a6bacd2
 }
 
 // GetEpochStats returns the epoch stats for the given epoch and optional fork ID override.
