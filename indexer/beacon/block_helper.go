package beacon

import (
	"errors"
	"fmt"

	"github.com/attestantio/go-eth2-client/spec"
	"github.com/attestantio/go-eth2-client/spec/altair"
	"github.com/attestantio/go-eth2-client/spec/bellatrix"
	"github.com/attestantio/go-eth2-client/spec/capella"
	"github.com/attestantio/go-eth2-client/spec/deneb"
	"github.com/attestantio/go-eth2-client/spec/electra"
	"github.com/attestantio/go-eth2-client/spec/phase0"
	"github.com/ethpandaops/dora/utils"
	dynssz "github.com/pk910/dynamic-ssz"
)

var jsonVersionFlag uint64 = 0x40000000
var compressionFlag uint64 = 0x20000000

// MarshalVersionedSignedBeaconBlockSSZ marshals a versioned signed beacon block using SSZ encoding.
func MarshalVersionedSignedBeaconBlockSSZ(dynSsz *dynssz.DynSsz, block *spec.VersionedSignedBeaconBlock, compress bool, forceSSZ bool) (version uint64, ssz []byte, err error) {
	if utils.Config.KillSwitch.DisableSSZEncoding && !forceSSZ {
		// SSZ encoding disabled, use json instead
		version, ssz, err = MarshalVersionedSignedBeaconBlockJson(block)
	} else {
		// SSZ encoding
		switch block.Version {
		case spec.DataVersionPhase0:
			version = uint64(block.Version)
			ssz, err = dynSsz.MarshalSSZ(block.Phase0)
		case spec.DataVersionAltair:
			version = uint64(block.Version)
			ssz, err = dynSsz.MarshalSSZ(block.Altair)
		case spec.DataVersionBellatrix:
			version = uint64(block.Version)
			ssz, err = dynSsz.MarshalSSZ(block.Bellatrix)
		case spec.DataVersionCapella:
			version = uint64(block.Version)
			ssz, err = dynSsz.MarshalSSZ(block.Capella)
		case spec.DataVersionDeneb:
			version = uint64(block.Version)
			ssz, err = dynSsz.MarshalSSZ(block.Deneb)
		case spec.DataVersionElectra:
			version = uint64(block.Version)
			ssz, err = dynSsz.MarshalSSZ(block.Electra)
<<<<<<< HEAD
		case spec.DataVersionEip7805:
			version = uint64(block.Version)
			ssz, err = dynSsz.MarshalSSZ(block.Eip7805)
=======
		case spec.DataVersionFulu:
			version = uint64(block.Version)
			ssz, err = dynSsz.MarshalSSZ(block.Fulu)
>>>>>>> 84386dfd
		default:
			err = fmt.Errorf("unknown block version")
		}
	}

	if compress {
		ssz = compressBytes(ssz)
		version |= compressionFlag
	}

	return
}

// UnmarshalVersionedSignedBeaconBlockSSZ unmarshals a versioned signed beacon block using SSZ encoding.
func UnmarshalVersionedSignedBeaconBlockSSZ(dynSsz *dynssz.DynSsz, version uint64, ssz []byte) (*spec.VersionedSignedBeaconBlock, error) {
	if (version & compressionFlag) != 0 {
		// decompress
		if d, err := decompressBytes(ssz); err != nil {
			return nil, fmt.Errorf("failed to decompress: %v", err)
		} else {
			ssz = d
			version &= ^compressionFlag
		}
	}

	if (version & jsonVersionFlag) != 0 {
		// JSON encoding
		return unmarshalVersionedSignedBeaconBlockJson(version, ssz)
	}

	// SSZ encoding
	block := &spec.VersionedSignedBeaconBlock{
		Version: spec.DataVersion(version),
	}

	switch block.Version {
	case spec.DataVersionPhase0:
		block.Phase0 = &phase0.SignedBeaconBlock{}
		if err := dynSsz.UnmarshalSSZ(block.Phase0, ssz); err != nil {
			return nil, fmt.Errorf("failed to decode phase0 signed beacon block: %v", err)
		}
	case spec.DataVersionAltair:
		block.Altair = &altair.SignedBeaconBlock{}
		if err := dynSsz.UnmarshalSSZ(block.Altair, ssz); err != nil {
			return nil, fmt.Errorf("failed to decode altair signed beacon block: %v", err)
		}
	case spec.DataVersionBellatrix:
		block.Bellatrix = &bellatrix.SignedBeaconBlock{}
		if err := dynSsz.UnmarshalSSZ(block.Bellatrix, ssz); err != nil {
			return nil, fmt.Errorf("failed to decode bellatrix signed beacon block: %v", err)
		}
	case spec.DataVersionCapella:
		block.Capella = &capella.SignedBeaconBlock{}
		if err := dynSsz.UnmarshalSSZ(block.Capella, ssz); err != nil {
			return nil, fmt.Errorf("failed to decode capella signed beacon block: %v", err)
		}
	case spec.DataVersionDeneb:
		block.Deneb = &deneb.SignedBeaconBlock{}
		if err := dynSsz.UnmarshalSSZ(block.Deneb, ssz); err != nil {
			return nil, fmt.Errorf("failed to decode deneb signed beacon block: %v", err)
		}
	case spec.DataVersionElectra:
		block.Electra = &electra.SignedBeaconBlock{}
		if err := dynSsz.UnmarshalSSZ(block.Electra, ssz); err != nil {
			return nil, fmt.Errorf("failed to decode electra signed beacon block: %v", err)
		}
<<<<<<< HEAD
	case spec.DataVersionEip7805:
		block.Eip7805 = &electra.SignedBeaconBlock{}
		if err := dynSsz.UnmarshalSSZ(block.Eip7805, ssz); err != nil {
			return nil, fmt.Errorf("failed to decode eip7805 signed beacon block: %v", err)
=======
	case spec.DataVersionFulu:
		block.Fulu = &electra.SignedBeaconBlock{}
		if err := dynSsz.UnmarshalSSZ(block.Fulu, ssz); err != nil {
			return nil, fmt.Errorf("failed to decode fulu signed beacon block: %v", err)
>>>>>>> 84386dfd
		}
	default:
		return nil, fmt.Errorf("unknown block version")
	}
	return block, nil
}

// MarshalVersionedSignedBeaconBlockJson marshals a versioned signed beacon block using JSON encoding.
func MarshalVersionedSignedBeaconBlockJson(block *spec.VersionedSignedBeaconBlock) (version uint64, jsonRes []byte, err error) {
	switch block.Version {
	case spec.DataVersionPhase0:
		version = uint64(block.Version)
		jsonRes, err = block.Phase0.MarshalJSON()
	case spec.DataVersionAltair:
		version = uint64(block.Version)
		jsonRes, err = block.Altair.MarshalJSON()
	case spec.DataVersionBellatrix:
		version = uint64(block.Version)
		jsonRes, err = block.Bellatrix.MarshalJSON()
	case spec.DataVersionCapella:
		version = uint64(block.Version)
		jsonRes, err = block.Capella.MarshalJSON()
	case spec.DataVersionDeneb:
		version = uint64(block.Version)
		jsonRes, err = block.Deneb.MarshalJSON()
	case spec.DataVersionElectra:
		version = uint64(block.Version)
		jsonRes, err = block.Electra.MarshalJSON()
<<<<<<< HEAD
	case spec.DataVersionEip7805:
		version = uint64(block.Version)
		jsonRes, err = block.Eip7805.MarshalJSON()
=======
	case spec.DataVersionFulu:
		version = uint64(block.Version)
		jsonRes, err = block.Fulu.MarshalJSON()
>>>>>>> 84386dfd
	default:
		err = fmt.Errorf("unknown block version")
	}

	version |= jsonVersionFlag

	return
}

// unmarshalVersionedSignedBeaconBlockJson unmarshals a versioned signed beacon block using JSON encoding.
func unmarshalVersionedSignedBeaconBlockJson(version uint64, ssz []byte) (*spec.VersionedSignedBeaconBlock, error) {
	if version&jsonVersionFlag == 0 {
		return nil, fmt.Errorf("no json encoding")
	}
	block := &spec.VersionedSignedBeaconBlock{
		Version: spec.DataVersion(version - jsonVersionFlag),
	}
	switch block.Version {
	case spec.DataVersionPhase0:
		block.Phase0 = &phase0.SignedBeaconBlock{}
		if err := block.Phase0.UnmarshalJSON(ssz); err != nil {
			return nil, fmt.Errorf("failed to decode phase0 signed beacon block: %v", err)
		}
	case spec.DataVersionAltair:
		block.Altair = &altair.SignedBeaconBlock{}
		if err := block.Altair.UnmarshalJSON(ssz); err != nil {
			return nil, fmt.Errorf("failed to decode altair signed beacon block: %v", err)
		}
	case spec.DataVersionBellatrix:
		block.Bellatrix = &bellatrix.SignedBeaconBlock{}
		if err := block.Bellatrix.UnmarshalJSON(ssz); err != nil {
			return nil, fmt.Errorf("failed to decode bellatrix signed beacon block: %v", err)
		}
	case spec.DataVersionCapella:
		block.Capella = &capella.SignedBeaconBlock{}
		if err := block.Capella.UnmarshalJSON(ssz); err != nil {
			return nil, fmt.Errorf("failed to decode capella signed beacon block: %v", err)
		}
	case spec.DataVersionDeneb:
		block.Deneb = &deneb.SignedBeaconBlock{}
		if err := block.Deneb.UnmarshalJSON(ssz); err != nil {
			return nil, fmt.Errorf("failed to decode deneb signed beacon block: %v", err)
		}
	case spec.DataVersionElectra:
		block.Electra = &electra.SignedBeaconBlock{}
		if err := block.Electra.UnmarshalJSON(ssz); err != nil {
			return nil, fmt.Errorf("failed to decode electra signed beacon block: %v", err)
		}
<<<<<<< HEAD
	case spec.DataVersionEip7805:
		block.Eip7805 = &electra.SignedBeaconBlock{}
		if err := block.Eip7805.UnmarshalJSON(ssz); err != nil {
			return nil, fmt.Errorf("failed to decode eip7805 signed beacon block: %v", err)
=======
	case spec.DataVersionFulu:
		block.Fulu = &electra.SignedBeaconBlock{}
		if err := block.Fulu.UnmarshalJSON(ssz); err != nil {
			return nil, fmt.Errorf("failed to decode fulu signed beacon block: %v", err)
>>>>>>> 84386dfd
		}
	default:
		return nil, fmt.Errorf("unknown block version")
	}
	return block, nil
}

// getBlockExecutionExtraData returns the extra data from the execution payload of a versioned signed beacon block.
func getBlockExecutionExtraData(v *spec.VersionedSignedBeaconBlock) ([]byte, error) {
	switch v.Version {
	case spec.DataVersionBellatrix:
		if v.Bellatrix == nil || v.Bellatrix.Message == nil || v.Bellatrix.Message.Body == nil || v.Bellatrix.Message.Body.ExecutionPayload == nil {
			return nil, errors.New("no bellatrix block")
		}

		return v.Bellatrix.Message.Body.ExecutionPayload.ExtraData, nil
	case spec.DataVersionCapella:
		if v.Capella == nil || v.Capella.Message == nil || v.Capella.Message.Body == nil || v.Capella.Message.Body.ExecutionPayload == nil {
			return nil, errors.New("no capella block")
		}

		return v.Capella.Message.Body.ExecutionPayload.ExtraData, nil
	case spec.DataVersionDeneb:
		if v.Deneb == nil || v.Deneb.Message == nil || v.Deneb.Message.Body == nil || v.Deneb.Message.Body.ExecutionPayload == nil {
			return nil, errors.New("no deneb block")
		}

		return v.Deneb.Message.Body.ExecutionPayload.ExtraData, nil
	case spec.DataVersionElectra:
		if v.Electra == nil || v.Electra.Message == nil || v.Electra.Message.Body == nil || v.Electra.Message.Body.ExecutionPayload == nil {
			return nil, errors.New("no electra block")
		}

		return v.Electra.Message.Body.ExecutionPayload.ExtraData, nil
<<<<<<< HEAD
	case spec.DataVersionEip7805:
		if v.Eip7805 == nil || v.Eip7805.Message == nil || v.Eip7805.Message.Body == nil || v.Eip7805.Message.Body.ExecutionPayload == nil {
			return nil, errors.New("no eip7805 block")
		}

		return v.Eip7805.Message.Body.ExecutionPayload.ExtraData, nil
=======
	case spec.DataVersionFulu:
		if v.Fulu == nil || v.Fulu.Message == nil || v.Fulu.Message.Body == nil || v.Fulu.Message.Body.ExecutionPayload == nil {
			return nil, errors.New("no fulu block")
		}

		return v.Fulu.Message.Body.ExecutionPayload.ExtraData, nil
>>>>>>> 84386dfd
	default:
		return nil, errors.New("unknown version")
	}
}

// getStateRandaoMixes returns the RANDAO mixes from a versioned beacon state.
func getStateRandaoMixes(v *spec.VersionedBeaconState) ([]phase0.Root, error) {
	switch v.Version {
	case spec.DataVersionPhase0:
		if v.Phase0 == nil || v.Phase0.RANDAOMixes == nil {
			return nil, errors.New("no phase0 block")
		}

		return v.Phase0.RANDAOMixes, nil
	case spec.DataVersionAltair:
		if v.Altair == nil || v.Altair.RANDAOMixes == nil {
			return nil, errors.New("no altair block")
		}

		return v.Altair.RANDAOMixes, nil
	case spec.DataVersionBellatrix:
		if v.Bellatrix == nil || v.Bellatrix.RANDAOMixes == nil {
			return nil, errors.New("no bellatrix block")
		}

		return v.Bellatrix.RANDAOMixes, nil
	case spec.DataVersionCapella:
		if v.Capella == nil || v.Capella.RANDAOMixes == nil {
			return nil, errors.New("no capella block")
		}

		return v.Capella.RANDAOMixes, nil
	case spec.DataVersionDeneb:
		if v.Deneb == nil || v.Deneb.RANDAOMixes == nil {
			return nil, errors.New("no deneb block")
		}

		return v.Deneb.RANDAOMixes, nil
	case spec.DataVersionElectra:
		if v.Electra == nil || v.Electra.RANDAOMixes == nil {
			return nil, errors.New("no electra block")
		}

		return v.Electra.RANDAOMixes, nil
<<<<<<< HEAD
	case spec.DataVersionEip7805:
		if v.Eip7805 == nil || v.Eip7805.RANDAOMixes == nil {
			return nil, errors.New("no eip7805 block")
		}

		return v.Eip7805.RANDAOMixes, nil
=======
	case spec.DataVersionFulu:
		if v.Fulu == nil || v.Fulu.RANDAOMixes == nil {
			return nil, errors.New("no fulu block")
		}

		return v.Fulu.RANDAOMixes, nil
>>>>>>> 84386dfd
	default:
		return nil, errors.New("unknown version")
	}
}

// getStateDepositIndex returns the deposit index from a versioned beacon state.
func getStateDepositIndex(state *spec.VersionedBeaconState) uint64 {
	switch state.Version {
	case spec.DataVersionPhase0:
		return state.Phase0.ETH1DepositIndex
	case spec.DataVersionAltair:
		return state.Altair.ETH1DepositIndex
	case spec.DataVersionBellatrix:
		return state.Bellatrix.ETH1DepositIndex
	case spec.DataVersionCapella:
		return state.Capella.ETH1DepositIndex
	case spec.DataVersionDeneb:
		return state.Deneb.ETH1DepositIndex
	case spec.DataVersionElectra:
		return state.Electra.ETH1DepositIndex
<<<<<<< HEAD
	case spec.DataVersionEip7805:
		return state.Eip7805.ETH1DepositIndex
=======
	case spec.DataVersionFulu:
		return state.Fulu.ETH1DepositIndex
>>>>>>> 84386dfd
	}
	return 0
}

// getStateCurrentSyncCommittee returns the current sync committee from a versioned beacon state.
func getStateCurrentSyncCommittee(v *spec.VersionedBeaconState) ([]phase0.BLSPubKey, error) {
	switch v.Version {
	case spec.DataVersionPhase0:
		return nil, errors.New("no sync committee in phase0")
	case spec.DataVersionAltair:
		if v.Altair == nil || v.Altair.CurrentSyncCommittee == nil {
			return nil, errors.New("no altair block")
		}

		return v.Altair.CurrentSyncCommittee.Pubkeys, nil
	case spec.DataVersionBellatrix:
		if v.Bellatrix == nil || v.Bellatrix.CurrentSyncCommittee == nil {
			return nil, errors.New("no bellatrix block")
		}

		return v.Bellatrix.CurrentSyncCommittee.Pubkeys, nil
	case spec.DataVersionCapella:
		if v.Capella == nil || v.Capella.CurrentSyncCommittee == nil {
			return nil, errors.New("no capella block")
		}

		return v.Capella.CurrentSyncCommittee.Pubkeys, nil
	case spec.DataVersionDeneb:
		if v.Deneb == nil || v.Deneb.CurrentSyncCommittee == nil {
			return nil, errors.New("no deneb block")
		}

		return v.Deneb.CurrentSyncCommittee.Pubkeys, nil
	case spec.DataVersionElectra:
		if v.Electra == nil || v.Electra.CurrentSyncCommittee == nil {
			return nil, errors.New("no electra block")
		}

		return v.Electra.CurrentSyncCommittee.Pubkeys, nil
<<<<<<< HEAD
	case spec.DataVersionEip7805:
		if v.Eip7805 == nil || v.Eip7805.CurrentSyncCommittee == nil {
			return nil, errors.New("no eip7805 block")
		}

		return v.Eip7805.CurrentSyncCommittee.Pubkeys, nil
=======
	case spec.DataVersionFulu:
		if v.Fulu == nil || v.Fulu.CurrentSyncCommittee == nil {
			return nil, errors.New("no fulu block")
		}

		return v.Fulu.CurrentSyncCommittee.Pubkeys, nil
>>>>>>> 84386dfd
	default:
		return nil, errors.New("unknown version")
	}
}

// getStateDepositBalanceToConsume returns the deposit balance to consume from a versioned beacon state.
func getStateDepositBalanceToConsume(v *spec.VersionedBeaconState) (phase0.Gwei, error) {
	switch v.Version {
	case spec.DataVersionPhase0:
		return 0, errors.New("no pending deposits in phase0")
	case spec.DataVersionAltair:
		return 0, errors.New("no pending deposits in altair")
	case spec.DataVersionBellatrix:
		return 0, errors.New("no pending deposits in bellatrix")
	case spec.DataVersionCapella:
		return 0, errors.New("no pending deposits in capella")
	case spec.DataVersionDeneb:
		return 0, errors.New("no pending deposits in deneb")
	case spec.DataVersionElectra:
		if v.Electra == nil {
			return 0, errors.New("no electra block")
		}

		return v.Electra.DepositBalanceToConsume, nil
	case spec.DataVersionFulu:
		if v.Fulu == nil {
			return 0, errors.New("no fulu block")
		}

		return v.Fulu.DepositBalanceToConsume, nil
	default:
		return 0, errors.New("unknown version")
	}
}

// getStatePendingDeposits returns the pending deposits from a versioned beacon state.
func getStatePendingDeposits(v *spec.VersionedBeaconState) ([]*electra.PendingDeposit, error) {
	switch v.Version {
	case spec.DataVersionPhase0:
		return nil, errors.New("no pending deposits in phase0")
	case spec.DataVersionAltair:
		return nil, errors.New("no pending deposits in altair")
	case spec.DataVersionBellatrix:
		return nil, errors.New("no pending deposits in bellatrix")
	case spec.DataVersionCapella:
		return nil, errors.New("no pending deposits in capella")
	case spec.DataVersionDeneb:
		return nil, errors.New("no pending deposits in deneb")
	case spec.DataVersionElectra:
		if v.Electra == nil || v.Electra.PendingDeposits == nil {
			return nil, errors.New("no electra block")
		}

		return v.Electra.PendingDeposits, nil
	case spec.DataVersionFulu:
		if v.Fulu == nil || v.Fulu.PendingDeposits == nil {
			return nil, errors.New("no fulu block")
		}

		return v.Fulu.PendingDeposits, nil
	default:
		return nil, errors.New("unknown version")
	}
}

// getStatePendingWithdrawals returns the pending withdrawals from a versioned beacon state.
func getStatePendingWithdrawals(v *spec.VersionedBeaconState) ([]*electra.PendingPartialWithdrawal, error) {
	switch v.Version {
	case spec.DataVersionPhase0:
		return nil, errors.New("no pending withdrawals in phase0")
	case spec.DataVersionAltair:
		return nil, errors.New("no pending withdrawals in altair")
	case spec.DataVersionBellatrix:
		return nil, errors.New("no pending withdrawals in bellatrix")
	case spec.DataVersionCapella:
		return nil, errors.New("no pending withdrawals in capella")
	case spec.DataVersionDeneb:
		return nil, errors.New("no pending withdrawals in deneb")
	case spec.DataVersionElectra:
		if v.Electra == nil || v.Electra.PendingPartialWithdrawals == nil {
			return nil, errors.New("no electra block")
		}

		return v.Electra.PendingPartialWithdrawals, nil
	case spec.DataVersionFulu:
		if v.Fulu == nil || v.Fulu.PendingPartialWithdrawals == nil {
			return nil, errors.New("no fulu block")
		}

		return v.Fulu.PendingPartialWithdrawals, nil
	default:
		return nil, errors.New("unknown version")
	}
}

// getStatePendingConsolidations returns the pending consolidations from a versioned beacon state.
func getStatePendingConsolidations(v *spec.VersionedBeaconState) ([]*electra.PendingConsolidation, error) {
	switch v.Version {
	case spec.DataVersionPhase0:
		return nil, errors.New("no pending consolidations in phase0")
	case spec.DataVersionAltair:
		return nil, errors.New("no pending consolidations in altair")
	case spec.DataVersionBellatrix:
		return nil, errors.New("no pending consolidations in bellatrix")
	case spec.DataVersionCapella:
		return nil, errors.New("no pending consolidations in capella")
	case spec.DataVersionDeneb:
		return nil, errors.New("no pending consolidations in deneb")
	case spec.DataVersionElectra:
		if v.Electra == nil || v.Electra.PendingConsolidations == nil {
			return nil, errors.New("no electra block")
		}

		return v.Electra.PendingConsolidations, nil
	case spec.DataVersionFulu:
		if v.Fulu == nil || v.Fulu.PendingConsolidations == nil {
			return nil, errors.New("no fulu block")
		}

		return v.Fulu.PendingConsolidations, nil
	default:
		return nil, errors.New("unknown version")
	}
}

// getBlockSize returns the block size from a versioned beacon block.
func getBlockSize(dynSsz *dynssz.DynSsz, block *spec.VersionedSignedBeaconBlock) (int, error) {
	switch block.Version {
	case spec.DataVersionPhase0:
		return dynSsz.SizeSSZ(block.Phase0)
	case spec.DataVersionAltair:
		return dynSsz.SizeSSZ(block.Altair)
	case spec.DataVersionBellatrix:
		return dynSsz.SizeSSZ(block.Bellatrix)
	case spec.DataVersionCapella:
		return dynSsz.SizeSSZ(block.Capella)
	case spec.DataVersionDeneb:
		return dynSsz.SizeSSZ(block.Deneb)
	case spec.DataVersionElectra:
		return dynSsz.SizeSSZ(block.Electra)
	case spec.DataVersionFulu:
		return dynSsz.SizeSSZ(block.Fulu)
	default:
		return 0, errors.New("unknown version")
	}
}<|MERGE_RESOLUTION|>--- conflicted
+++ resolved
@@ -44,15 +44,12 @@
 		case spec.DataVersionElectra:
 			version = uint64(block.Version)
 			ssz, err = dynSsz.MarshalSSZ(block.Electra)
-<<<<<<< HEAD
+		case spec.DataVersionFulu:
+			version = uint64(block.Version)
+			ssz, err = dynSsz.MarshalSSZ(block.Fulu)
 		case spec.DataVersionEip7805:
 			version = uint64(block.Version)
 			ssz, err = dynSsz.MarshalSSZ(block.Eip7805)
-=======
-		case spec.DataVersionFulu:
-			version = uint64(block.Version)
-			ssz, err = dynSsz.MarshalSSZ(block.Fulu)
->>>>>>> 84386dfd
 		default:
 			err = fmt.Errorf("unknown block version")
 		}
@@ -119,17 +116,15 @@
 		if err := dynSsz.UnmarshalSSZ(block.Electra, ssz); err != nil {
 			return nil, fmt.Errorf("failed to decode electra signed beacon block: %v", err)
 		}
-<<<<<<< HEAD
+	case spec.DataVersionFulu:
+		block.Fulu = &electra.SignedBeaconBlock{}
+		if err := dynSsz.UnmarshalSSZ(block.Fulu, ssz); err != nil {
+			return nil, fmt.Errorf("failed to decode fulu signed beacon block: %v", err)
+		}
 	case spec.DataVersionEip7805:
 		block.Eip7805 = &electra.SignedBeaconBlock{}
 		if err := dynSsz.UnmarshalSSZ(block.Eip7805, ssz); err != nil {
 			return nil, fmt.Errorf("failed to decode eip7805 signed beacon block: %v", err)
-=======
-	case spec.DataVersionFulu:
-		block.Fulu = &electra.SignedBeaconBlock{}
-		if err := dynSsz.UnmarshalSSZ(block.Fulu, ssz); err != nil {
-			return nil, fmt.Errorf("failed to decode fulu signed beacon block: %v", err)
->>>>>>> 84386dfd
 		}
 	default:
 		return nil, fmt.Errorf("unknown block version")
@@ -158,15 +153,12 @@
 	case spec.DataVersionElectra:
 		version = uint64(block.Version)
 		jsonRes, err = block.Electra.MarshalJSON()
-<<<<<<< HEAD
+	case spec.DataVersionFulu:
+		version = uint64(block.Version)
+		jsonRes, err = block.Fulu.MarshalJSON()
 	case spec.DataVersionEip7805:
 		version = uint64(block.Version)
 		jsonRes, err = block.Eip7805.MarshalJSON()
-=======
-	case spec.DataVersionFulu:
-		version = uint64(block.Version)
-		jsonRes, err = block.Fulu.MarshalJSON()
->>>>>>> 84386dfd
 	default:
 		err = fmt.Errorf("unknown block version")
 	}
@@ -215,17 +207,15 @@
 		if err := block.Electra.UnmarshalJSON(ssz); err != nil {
 			return nil, fmt.Errorf("failed to decode electra signed beacon block: %v", err)
 		}
-<<<<<<< HEAD
+	case spec.DataVersionFulu:
+		block.Fulu = &electra.SignedBeaconBlock{}
+		if err := block.Fulu.UnmarshalJSON(ssz); err != nil {
+			return nil, fmt.Errorf("failed to decode fulu signed beacon block: %v", err)
+		}
 	case spec.DataVersionEip7805:
 		block.Eip7805 = &electra.SignedBeaconBlock{}
 		if err := block.Eip7805.UnmarshalJSON(ssz); err != nil {
 			return nil, fmt.Errorf("failed to decode eip7805 signed beacon block: %v", err)
-=======
-	case spec.DataVersionFulu:
-		block.Fulu = &electra.SignedBeaconBlock{}
-		if err := block.Fulu.UnmarshalJSON(ssz); err != nil {
-			return nil, fmt.Errorf("failed to decode fulu signed beacon block: %v", err)
->>>>>>> 84386dfd
 		}
 	default:
 		return nil, fmt.Errorf("unknown block version")
@@ -260,21 +250,18 @@
 		}
 
 		return v.Electra.Message.Body.ExecutionPayload.ExtraData, nil
-<<<<<<< HEAD
+	case spec.DataVersionFulu:
+		if v.Fulu == nil || v.Fulu.Message == nil || v.Fulu.Message.Body == nil || v.Fulu.Message.Body.ExecutionPayload == nil {
+			return nil, errors.New("no fulu block")
+		}
+
+		return v.Fulu.Message.Body.ExecutionPayload.ExtraData, nil
 	case spec.DataVersionEip7805:
 		if v.Eip7805 == nil || v.Eip7805.Message == nil || v.Eip7805.Message.Body == nil || v.Eip7805.Message.Body.ExecutionPayload == nil {
 			return nil, errors.New("no eip7805 block")
 		}
 
 		return v.Eip7805.Message.Body.ExecutionPayload.ExtraData, nil
-=======
-	case spec.DataVersionFulu:
-		if v.Fulu == nil || v.Fulu.Message == nil || v.Fulu.Message.Body == nil || v.Fulu.Message.Body.ExecutionPayload == nil {
-			return nil, errors.New("no fulu block")
-		}
-
-		return v.Fulu.Message.Body.ExecutionPayload.ExtraData, nil
->>>>>>> 84386dfd
 	default:
 		return nil, errors.New("unknown version")
 	}
@@ -319,21 +306,18 @@
 		}
 
 		return v.Electra.RANDAOMixes, nil
-<<<<<<< HEAD
+	case spec.DataVersionFulu:
+		if v.Fulu == nil || v.Fulu.RANDAOMixes == nil {
+			return nil, errors.New("no fulu block")
+		}
+
+		return v.Fulu.RANDAOMixes, nil
 	case spec.DataVersionEip7805:
 		if v.Eip7805 == nil || v.Eip7805.RANDAOMixes == nil {
 			return nil, errors.New("no eip7805 block")
 		}
 
 		return v.Eip7805.RANDAOMixes, nil
-=======
-	case spec.DataVersionFulu:
-		if v.Fulu == nil || v.Fulu.RANDAOMixes == nil {
-			return nil, errors.New("no fulu block")
-		}
-
-		return v.Fulu.RANDAOMixes, nil
->>>>>>> 84386dfd
 	default:
 		return nil, errors.New("unknown version")
 	}
@@ -354,13 +338,10 @@
 		return state.Deneb.ETH1DepositIndex
 	case spec.DataVersionElectra:
 		return state.Electra.ETH1DepositIndex
-<<<<<<< HEAD
+	case spec.DataVersionFulu:
+		return state.Fulu.ETH1DepositIndex
 	case spec.DataVersionEip7805:
 		return state.Eip7805.ETH1DepositIndex
-=======
-	case spec.DataVersionFulu:
-		return state.Fulu.ETH1DepositIndex
->>>>>>> 84386dfd
 	}
 	return 0
 }
@@ -400,21 +381,18 @@
 		}
 
 		return v.Electra.CurrentSyncCommittee.Pubkeys, nil
-<<<<<<< HEAD
+	case spec.DataVersionFulu:
+		if v.Fulu == nil || v.Fulu.CurrentSyncCommittee == nil {
+			return nil, errors.New("no fulu block")
+		}
+
+		return v.Fulu.CurrentSyncCommittee.Pubkeys, nil
 	case spec.DataVersionEip7805:
 		if v.Eip7805 == nil || v.Eip7805.CurrentSyncCommittee == nil {
 			return nil, errors.New("no eip7805 block")
 		}
 
 		return v.Eip7805.CurrentSyncCommittee.Pubkeys, nil
-=======
-	case spec.DataVersionFulu:
-		if v.Fulu == nil || v.Fulu.CurrentSyncCommittee == nil {
-			return nil, errors.New("no fulu block")
-		}
-
-		return v.Fulu.CurrentSyncCommittee.Pubkeys, nil
->>>>>>> 84386dfd
 	default:
 		return nil, errors.New("unknown version")
 	}
