package handlers

import (
	"bytes"
	"encoding/hex"
	"encoding/json"
	"fmt"
	"math"
	"math/big"
	"net/http"
	"strconv"
	"strings"
	"time"

	"github.com/attestantio/go-eth2-client/spec"
	"github.com/attestantio/go-eth2-client/spec/bellatrix"
	ethtypes "github.com/ethereum/go-ethereum/core/types"
	"github.com/gorilla/mux"
	"github.com/juliangruber/go-intersect"
	"github.com/sirupsen/logrus"

	"github.com/pk910/dora/db"
	"github.com/pk910/dora/dbtypes"
	"github.com/pk910/dora/rpc"
	"github.com/pk910/dora/services"
	"github.com/pk910/dora/templates"
	"github.com/pk910/dora/types"
	"github.com/pk910/dora/types/models"
	"github.com/pk910/dora/utils"
)

// Index will return the main "index" page using a go template
func Slot(w http.ResponseWriter, r *http.Request) {
	var slotTemplateFiles = append(layoutTemplateFiles,
		"slot/slot.html",
		"slot/overview.html",
		"slot/transactions.html",
		"slot/attestations.html",
		"slot/deposits.html",
		"slot/withdrawals.html",
		"slot/voluntary_exits.html",
		"slot/slashings.html",
		"slot/blobs.html",
		"slot/stateless.html",
	)
	var notfoundTemplateFiles = append(layoutTemplateFiles,
		"slot/notfound.html",
	)

	vars := mux.Vars(r)
	slotOrHash := strings.Replace(vars["slotOrHash"], "0x", "", -1)
	blockSlot := int64(-1)
	blockRootHash, err := hex.DecodeString(slotOrHash)
	if err != nil || len(slotOrHash) != 64 {
		blockRootHash = []byte{}
		blockSlot, err = strconv.ParseInt(vars["slotOrHash"], 10, 64)
		if err != nil || blockSlot >= 2147483648 { // block slot must be lower then max int4
			data := InitPageData(w, r, "blockchain", "/slots", fmt.Sprintf("Slot %v", slotOrHash), notfoundTemplateFiles)
			w.Header().Set("Content-Type", "text/html")
			if handleTemplateError(w, r, "slot.go", "Slot", "blockSlot", templates.GetTemplate(notfoundTemplateFiles...).ExecuteTemplate(w, "layout", data)) != nil {
				return // an error has occurred and was processed
			}
			return
		}
	}

	urlArgs := r.URL.Query()
	loadDuties := urlArgs.Has("duties")

	var pageData *models.SlotPageData
	var pageError error
	pageError = services.GlobalCallRateLimiter.CheckCallLimit(r, 1)
	if pageError == nil {
		pageData, pageError = getSlotPageData(blockSlot, blockRootHash, loadDuties)
	}
	if pageError != nil {
		handlePageError(w, r, pageError)
		return
	}
	if pageData == nil {
		data := InitPageData(w, r, "blockchain", "/slots", fmt.Sprintf("Slot %v", slotOrHash), notfoundTemplateFiles)
		data.Data = "slot"
		w.Header().Set("Content-Type", "text/html")
		if handleTemplateError(w, r, "slot.go", "Slot", "notFound", templates.GetTemplate(notfoundTemplateFiles...).ExecuteTemplate(w, "layout", data)) != nil {
			return // an error has occurred and was processed
		}
		return
	}

	if urlArgs.Has("blob") && pageData.Block != nil {
		commitment, err := hex.DecodeString(strings.Replace(urlArgs.Get("blob"), "0x", "", -1))
		var blobData *dbtypes.Blob
		if err == nil {
			client := services.GlobalBeaconService.GetIndexer().GetReadyClient(false, nil, nil)
			blobData, err = services.GlobalBeaconService.GetIndexer().BlobStore.LoadBlob(commitment, pageData.Block.BlockRoot, client)
		}
		if err == nil && blobData != nil {
			var blobModel *models.SlotPageBlob
			for _, blob := range pageData.Block.Blobs {
				if bytes.Equal(blob.KzgCommitment, commitment) {
					blobModel = blob
					break
				}
			}
			if blobModel != nil {
				blobModel.KzgProof = blobData.Proof
				if blobData.Blob != nil {
					blobModel.HaveData = true
					blobModel.Blob = *blobData.Blob
					if len(blobModel.Blob) > 512 {
						blobModel.BlobShort = blobModel.Blob[0:512]
						blobModel.IsShort = true
					} else {
						blobModel.BlobShort = blobModel.Blob
					}
				}
			}
		}
	}

	template := templates.GetTemplate(slotTemplateFiles...)
	data := InitPageData(w, r, "blockchain", "/slots", fmt.Sprintf("Slot %v", slotOrHash), slotTemplateFiles)
	data.Data = pageData
	w.Header().Set("Content-Type", "text/html")
	if handleTemplateError(w, r, "index.go", "Slot", "", template.ExecuteTemplate(w, "layout", data)) != nil {
		return // an error has occurred and was processed
	}
}

// SlotBlob handles responses for the block blobs tab
func SlotBlob(w http.ResponseWriter, r *http.Request) {
	w.Header().Set("Content-Type", "application/json")

	vars := mux.Vars(r)
	commitment, err := hex.DecodeString(strings.Replace(vars["commitment"], "0x", "", -1))
	if err != nil || len(commitment) != 48 {
		http.Error(w, "Internal server error", http.StatusServiceUnavailable)
		return
	}

	blockRoot, err := hex.DecodeString(strings.Replace(vars["root"], "0x", "", -1))
	if err != nil || len(blockRoot) != 32 {
		http.Error(w, "Internal server error", http.StatusServiceUnavailable)
		return
	}

	client := services.GlobalBeaconService.GetIndexer().GetReadyClient(false, nil, nil)
	blobData, err := services.GlobalBeaconService.GetIndexer().BlobStore.LoadBlob(commitment, blockRoot, client)
	if err != nil {
		logrus.WithError(err).Error("error loading blob data")
		http.Error(w, "Internal server error", http.StatusServiceUnavailable)
		return
	}
	result := &models.SlotPageBlobDetails{
		KzgCommitment: fmt.Sprintf("%x", blobData.Commitment),
		KzgProof:      fmt.Sprintf("%x", blobData.Proof),
	}
	if blobData.Blob != nil {
		result.Blob = fmt.Sprintf("%x", *blobData.Blob)
	}
	err = json.NewEncoder(w).Encode(result)
	if err != nil {
		logrus.WithError(err).Error("error encoding blob sidecar")
		http.Error(w, "Internal server error", http.StatusServiceUnavailable)
	}
}

func getSlotPageData(blockSlot int64, blockRoot []byte, loadDuties bool) (*models.SlotPageData, error) {
	pageData := &models.SlotPageData{}
	pageCacheKey := fmt.Sprintf("slot:%v:%x:%v", blockSlot, blockRoot, loadDuties)
	pageRes, pageErr := services.GlobalFrontendCache.ProcessCachedPage(pageCacheKey, true, pageData, func(pageCall *services.FrontendCacheProcessingPage) interface{} {
		pageData, cacheTimeout := buildSlotPageData(blockSlot, blockRoot, loadDuties)
		pageCall.CacheTimeout = cacheTimeout
		return pageData
	})
	if pageErr == nil && pageRes != nil {
		resData, resOk := pageRes.(*models.SlotPageData)
		if !resOk {
			return nil, ErrInvalidPageModel
		}
		pageData = resData
	}
	return pageData, pageErr
}

func buildSlotPageData(blockSlot int64, blockRoot []byte, loadDuties bool) (*models.SlotPageData, time.Duration) {
	currentSlot := utils.TimeToSlot(uint64(time.Now().Unix()))
	finalizedEpoch, _ := services.GlobalBeaconService.GetFinalizedEpoch()
	var blockData *services.CombinedBlockResponse
	var err error
	if blockSlot > -1 {
		if uint64(blockSlot) <= currentSlot {
			blockData, err = services.GlobalBeaconService.GetSlotDetailsBySlot(uint64(blockSlot))
		}
	} else {
		blockData, err = services.GlobalBeaconService.GetSlotDetailsByBlockroot(blockRoot)
	}

	if err == nil {
		if blockData == nil {
			// check for orphaned block
			if blockSlot > -1 {
				dbBlocks := services.GlobalBeaconService.GetDbBlocksForSlots(uint64(blockSlot), 0, true)
				if len(dbBlocks) > 0 {
					blockRoot = dbBlocks[0].Root
				}
			}
			if blockRoot != nil {
				blockData = services.GlobalBeaconService.GetOrphanedBlock(blockRoot)
			}
		} else {
			// check orphaned status
			blockData.Orphaned = services.GlobalBeaconService.CheckBlockOrphanedStatus(blockData.Root)
		}
	}

	var slot uint64
	if blockData != nil {
		slot = uint64(blockData.Header.Message.Slot)
	} else if blockSlot > -1 {
		slot = uint64(blockSlot)
	} else {
		return nil, -1
	}
	logrus.Debugf("slot page called: %v", slot)

	pageData := &models.SlotPageData{
		Slot:           slot,
		Epoch:          utils.EpochOfSlot(slot),
		Ts:             utils.SlotToTime(slot),
		NextSlot:       slot + 1,
		PreviousSlot:   slot - 1,
		Future:         slot >= currentSlot,
		EpochFinalized: finalizedEpoch >= int64(utils.EpochOfSlot(slot)),
	}

	var assignments *rpc.EpochAssignments
	if loadDuties && !utils.Config.Frontend.AllowDutyLoading {
		loadDuties = false
	}
	if loadDuties {
		assignmentsRsp, err := services.GlobalBeaconService.GetEpochAssignments(utils.EpochOfSlot(slot))
		if err != nil {
			logrus.Printf("assignments error: %v", err)
			// we can safely continue here. the UI is prepared to work without epoch duties, but fields related to the duties are not shown
		} else {
			assignments = assignmentsRsp
		}
	}

	var cacheTimeout time.Duration
	if pageData.Future {
		timeDiff := time.Until(pageData.Ts)
		if timeDiff > 10*time.Minute {
			cacheTimeout = 10 * time.Minute
		} else {
			cacheTimeout = timeDiff
		}
	} else if pageData.EpochFinalized {
		cacheTimeout = 30 * time.Minute
	} else if blockData != nil {
		cacheTimeout = 5 * time.Minute
	} else {
		cacheTimeout = 10 * time.Second
	}

	if blockData == nil {
		pageData.Status = uint16(models.SlotStatusMissed)
		pageData.Proposer = math.MaxInt64
		if assignments != nil {
			pageData.Proposer = assignments.ProposerAssignments[slot]
		} else if epochStats := services.GlobalBeaconService.GetIndexer().GetCachedEpochStats(utils.EpochOfSlot(slot)); epochStats != nil {
			if proposers := epochStats.TryGetProposerAssignments(); proposers != nil {
				pageData.Proposer = proposers[slot]
			}
		}
		if pageData.Proposer == math.MaxInt64 {
			if assignment := db.GetSlotAssignment(slot); assignment != nil {
				pageData.Proposer = assignment.Proposer
			}
		}
		pageData.ProposerName = services.GlobalBeaconService.GetValidatorName(pageData.Proposer)
	} else {
		if blockData.Orphaned {
			pageData.Status = uint16(models.SlotStatusOrphaned)
		} else {
			pageData.Status = uint16(models.SlotStatusFound)
		}
		pageData.Proposer = uint64(blockData.Header.Message.ProposerIndex)
		pageData.ProposerName = services.GlobalBeaconService.GetValidatorName(pageData.Proposer)
		pageData.Block = getSlotPageBlockData(blockData, assignments, loadDuties)
	}

	return pageData, cacheTimeout
}

func getSlotPageBlockData(blockData *services.CombinedBlockResponse, assignments *rpc.EpochAssignments, loadDuties bool) *models.SlotPageBlockData {
	graffiti, _ := blockData.Block.Graffiti()
	randaoReveal, _ := blockData.Block.RandaoReveal()
	eth1Data, _ := blockData.Block.ETH1Data()
	attestations, _ := blockData.Block.Attestations()
	deposits, _ := blockData.Block.Deposits()
	voluntaryExits, _ := blockData.Block.VoluntaryExits()
	attesterSlashings, _ := blockData.Block.AttesterSlashings()
	proposerSlashings, _ := blockData.Block.ProposerSlashings()
	blsToExecChanges, _ := blockData.Block.BLSToExecutionChanges()
	syncAggregate, _ := blockData.Block.SyncAggregate()
	executionWithdrawals, _ := blockData.Block.Withdrawals()
	blobKzgCommitments, _ := blockData.Block.BlobKZGCommitments()

	pageData := &models.SlotPageBlockData{
		BlockRoot:              blockData.Root,
		ParentRoot:             blockData.Header.Message.ParentRoot[:],
		StateRoot:              blockData.Header.Message.StateRoot[:],
		Signature:              blockData.Header.Signature[:],
		RandaoReveal:           randaoReveal[:],
		Graffiti:               graffiti[:],
		Eth1dataDepositroot:    eth1Data.DepositRoot[:],
		Eth1dataDepositcount:   eth1Data.DepositCount,
		Eth1dataBlockhash:      eth1Data.BlockHash,
		ProposerSlashingsCount: uint64(len(proposerSlashings)),
		AttesterSlashingsCount: uint64(len(attesterSlashings)),
		AttestationsCount:      uint64(len(attestations)),
		DepositsCount:          uint64(len(deposits)),
		VoluntaryExitsCount:    uint64(len(voluntaryExits)),
		SlashingsCount:         uint64(len(proposerSlashings)) + uint64(len(attesterSlashings)),
		DutiesLoaded:           loadDuties,
		DenyDutyLoading:        !utils.Config.Frontend.AllowDutyLoading,
	}

	epoch := utils.EpochOfSlot(uint64(blockData.Header.Message.Slot))
	assignmentsMap := make(map[uint64]*rpc.EpochAssignments)
	assignmentsLoaded := make(map[uint64]bool)
	assignmentsMap[epoch] = assignments
	assignmentsLoaded[epoch] = true

	pageData.Attestations = make([]*models.SlotPageAttestation, pageData.AttestationsCount)
	for i, attestation := range attestations {
		var attAssignments []uint64
		attEpoch := utils.EpochOfSlot(uint64(attestation.Data.Slot))
		if !assignmentsLoaded[attEpoch] && loadDuties { // load epoch duties if needed
			attEpochAssignments, _ := services.GlobalBeaconService.GetEpochAssignments(attEpoch)
			assignmentsMap[attEpoch] = attEpochAssignments
			assignmentsLoaded[attEpoch] = true
		}

		if assignmentsMap[attEpoch] != nil {
			attAssignments = assignmentsMap[attEpoch].AttestorAssignments[fmt.Sprintf("%v-%v", uint64(attestation.Data.Slot), uint64(attestation.Data.Index))]
		} else {
			attAssignments = []uint64{}
		}
		attPageData := models.SlotPageAttestation{
			Slot:            uint64(attestation.Data.Slot),
			CommitteeIndex:  uint64(attestation.Data.Index),
			AggregationBits: attestation.AggregationBits,
			Validators:      make([]types.NamedValidator, len(attAssignments)),
			Signature:       attestation.Signature[:],
			BeaconBlockRoot: attestation.Data.BeaconBlockRoot[:],
			SourceEpoch:     uint64(attestation.Data.Source.Epoch),
			SourceRoot:      attestation.Data.Source.Root[:],
			TargetEpoch:     uint64(attestation.Data.Target.Epoch),
			TargetRoot:      attestation.Data.Target.Root[:],
		}
		for j := 0; j < len(attAssignments); j++ {
			attPageData.Validators[j] = types.NamedValidator{
				Index: attAssignments[j],
				Name:  services.GlobalBeaconService.GetValidatorName(attAssignments[j]),
			}
		}
		pageData.Attestations[i] = &attPageData
	}

	pageData.Deposits = make([]*models.SlotPageDeposit, pageData.DepositsCount)
	for i, deposit := range deposits {
		pageData.Deposits[i] = &models.SlotPageDeposit{
			PublicKey:             deposit.Data.PublicKey[:],
			Withdrawalcredentials: deposit.Data.WithdrawalCredentials,
			Amount:                uint64(deposit.Data.Amount),
			Signature:             deposit.Data.Signature[:],
		}
	}

	pageData.VoluntaryExits = make([]*models.SlotPageVoluntaryExit, pageData.VoluntaryExitsCount)
	for i, exit := range voluntaryExits {
		pageData.VoluntaryExits[i] = &models.SlotPageVoluntaryExit{
			ValidatorIndex: uint64(exit.Message.ValidatorIndex),
			ValidatorName:  services.GlobalBeaconService.GetValidatorName(uint64(exit.Message.ValidatorIndex)),
			Epoch:          uint64(exit.Message.Epoch),
			Signature:      exit.Signature[:],
		}
	}

	pageData.AttesterSlashings = make([]*models.SlotPageAttesterSlashing, pageData.AttesterSlashingsCount)
	for i, slashing := range attesterSlashings {
		slashingData := &models.SlotPageAttesterSlashing{
			Attestation1Indices:         make([]uint64, len(slashing.Attestation1.AttestingIndices)),
			Attestation1Signature:       slashing.Attestation1.Signature[:],
			Attestation1Slot:            uint64(slashing.Attestation1.Data.Slot),
			Attestation1Index:           uint64(slashing.Attestation1.Data.Index),
			Attestation1BeaconBlockRoot: slashing.Attestation1.Data.BeaconBlockRoot[:],
			Attestation1SourceEpoch:     uint64(slashing.Attestation1.Data.Source.Epoch),
			Attestation1SourceRoot:      slashing.Attestation1.Data.Source.Root[:],
			Attestation1TargetEpoch:     uint64(slashing.Attestation1.Data.Target.Epoch),
			Attestation1TargetRoot:      slashing.Attestation1.Data.Target.Root[:],
			Attestation2Indices:         make([]uint64, len(slashing.Attestation2.AttestingIndices)),
			Attestation2Signature:       slashing.Attestation2.Signature[:],
			Attestation2Slot:            uint64(slashing.Attestation2.Data.Slot),
			Attestation2Index:           uint64(slashing.Attestation2.Data.Index),
			Attestation2BeaconBlockRoot: slashing.Attestation2.Data.BeaconBlockRoot[:],
			Attestation2SourceEpoch:     uint64(slashing.Attestation2.Data.Source.Epoch),
			Attestation2SourceRoot:      slashing.Attestation2.Data.Source.Root[:],
			Attestation2TargetEpoch:     uint64(slashing.Attestation2.Data.Target.Epoch),
			Attestation2TargetRoot:      slashing.Attestation2.Data.Target.Root[:],
			SlashedValidators:           make([]types.NamedValidator, 0),
		}
		pageData.AttesterSlashings[i] = slashingData
		for j := range slashing.Attestation1.AttestingIndices {
			slashingData.Attestation1Indices[j] = uint64(slashing.Attestation1.AttestingIndices[j])
		}
		for j := range slashing.Attestation2.AttestingIndices {
			slashingData.Attestation2Indices[j] = uint64(slashing.Attestation2.AttestingIndices[j])
		}
		inter := intersect.Simple(slashing.Attestation1.AttestingIndices, slashing.Attestation2.AttestingIndices)
		for _, j := range inter {
			valIdx := j.(uint64)
			slashingData.SlashedValidators = append(slashingData.SlashedValidators, types.NamedValidator{
				Index: valIdx,
				Name:  services.GlobalBeaconService.GetValidatorName(valIdx),
			})
		}
	}

	pageData.ProposerSlashings = make([]*models.SlotPageProposerSlashing, pageData.ProposerSlashingsCount)
	for i, slashing := range proposerSlashings {
		pageData.ProposerSlashings[i] = &models.SlotPageProposerSlashing{
			ProposerIndex:     uint64(slashing.SignedHeader1.Message.ProposerIndex),
			ProposerName:      services.GlobalBeaconService.GetValidatorName(uint64(slashing.SignedHeader1.Message.ProposerIndex)),
			Header1Slot:       uint64(slashing.SignedHeader1.Message.Slot),
			Header1ParentRoot: slashing.SignedHeader1.Message.ParentRoot[:],
			Header1StateRoot:  slashing.SignedHeader1.Message.StateRoot[:],
			Header1BodyRoot:   slashing.SignedHeader1.Message.BodyRoot[:],
			Header1Signature:  slashing.SignedHeader1.Signature[:],
			Header2Slot:       uint64(slashing.SignedHeader2.Message.Slot),
			Header2ParentRoot: slashing.SignedHeader2.Message.ParentRoot[:],
			Header2StateRoot:  slashing.SignedHeader2.Message.StateRoot[:],
			Header2BodyRoot:   slashing.SignedHeader2.Message.BodyRoot[:],
			Header2Signature:  slashing.SignedHeader2.Signature[:],
		}
	}

	if epoch >= utils.Config.Chain.Config.AltairForkEpoch && syncAggregate != nil {
		pageData.SyncAggregateBits = syncAggregate.SyncCommitteeBits
		pageData.SyncAggregateSignature = syncAggregate.SyncCommitteeSignature[:]
		var syncAssignments []uint64
		if assignments != nil {
			syncAssignments = assignments.SyncAssignments
		} else if epochStats := services.GlobalBeaconService.GetIndexer().GetCachedEpochStats(epoch); epochStats != nil {
			syncAssignments = epochStats.TryGetSyncAssignments()
		}
		if syncAssignments == nil {
			syncPeriod := epoch / utils.Config.Chain.Config.EpochsPerSyncCommitteePeriod
			syncAssignments = db.GetSyncAssignmentsForPeriod(syncPeriod)
		}

		if len(syncAssignments) != 0 {
			pageData.SyncAggCommittee = make([]types.NamedValidator, len(syncAssignments))
			for idx, vidx := range syncAssignments {
				pageData.SyncAggCommittee[idx] = types.NamedValidator{
					Index: vidx,
					Name:  services.GlobalBeaconService.GetValidatorName(vidx),
				}
			}
		} else {
			pageData.SyncAggCommittee = []types.NamedValidator{}
		}
		pageData.SyncAggParticipation = utils.SyncCommitteeParticipation(pageData.SyncAggregateBits)
	}

	if epoch >= utils.Config.Chain.Config.BellatrixForkEpoch {
		switch blockData.Block.Version {
		case spec.DataVersionBellatrix:
			if blockData.Block.Bellatrix == nil {
				break
			}
			executionPayload := blockData.Block.Bellatrix.Message.Body.ExecutionPayload
			var baseFeePerGasBEBytes [32]byte
			for i := 0; i < 32; i++ {
				baseFeePerGasBEBytes[i] = executionPayload.BaseFeePerGas[32-1-i]
			}
			baseFeePerGas := new(big.Int).SetBytes(baseFeePerGasBEBytes[:])
			pageData.ExecutionData = &models.SlotPageExecutionData{
				ParentHash:    executionPayload.ParentHash[:],
				FeeRecipient:  executionPayload.FeeRecipient[:],
				StateRoot:     executionPayload.StateRoot[:],
				ReceiptsRoot:  executionPayload.ReceiptsRoot[:],
				LogsBloom:     executionPayload.LogsBloom[:],
				Random:        executionPayload.PrevRandao[:],
				GasLimit:      uint64(executionPayload.GasLimit),
				GasUsed:       uint64(executionPayload.GasUsed),
				Timestamp:     uint64(executionPayload.Timestamp),
				Time:          time.Unix(int64(executionPayload.Timestamp), 0),
				ExtraData:     executionPayload.ExtraData,
				BaseFeePerGas: baseFeePerGas.Uint64(),
				BlockHash:     executionPayload.BlockHash[:],
				BlockNumber:   uint64(executionPayload.BlockNumber),
			}
			getSlotPageTransactions(pageData, executionPayload.Transactions)
		case spec.DataVersionCapella:
			if blockData.Block.Capella == nil {
				break
			}
			executionPayload := blockData.Block.Capella.Message.Body.ExecutionPayload
			var baseFeePerGasBEBytes [32]byte
			for i := 0; i < 32; i++ {
				baseFeePerGasBEBytes[i] = executionPayload.BaseFeePerGas[32-1-i]
			}
			baseFeePerGas := new(big.Int).SetBytes(baseFeePerGasBEBytes[:])
			pageData.ExecutionData = &models.SlotPageExecutionData{
				ParentHash:    executionPayload.ParentHash[:],
				FeeRecipient:  executionPayload.FeeRecipient[:],
				StateRoot:     executionPayload.StateRoot[:],
				ReceiptsRoot:  executionPayload.ReceiptsRoot[:],
				LogsBloom:     executionPayload.LogsBloom[:],
				Random:        executionPayload.PrevRandao[:],
				GasLimit:      uint64(executionPayload.GasLimit),
				GasUsed:       uint64(executionPayload.GasUsed),
				Timestamp:     uint64(executionPayload.Timestamp),
				Time:          time.Unix(int64(executionPayload.Timestamp), 0),
				ExtraData:     executionPayload.ExtraData,
				BaseFeePerGas: baseFeePerGas.Uint64(),
				BlockHash:     executionPayload.BlockHash[:],
				BlockNumber:   uint64(executionPayload.BlockNumber),
			}
			getSlotPageTransactions(pageData, executionPayload.Transactions)
		case spec.DataVersionDeneb:
			if blockData.Block.Deneb == nil {
				break
			}
			executionPayload := blockData.Block.Deneb.Message.Body.ExecutionPayload
			pageData.ExecutionData = &models.SlotPageExecutionData{
				ParentHash:    executionPayload.ParentHash[:],
				FeeRecipient:  executionPayload.FeeRecipient[:],
				StateRoot:     executionPayload.StateRoot[:],
				ReceiptsRoot:  executionPayload.ReceiptsRoot[:],
				LogsBloom:     executionPayload.LogsBloom[:],
				Random:        executionPayload.PrevRandao[:],
				GasLimit:      uint64(executionPayload.GasLimit),
				GasUsed:       uint64(executionPayload.GasUsed),
				Timestamp:     uint64(executionPayload.Timestamp),
				Time:          time.Unix(int64(executionPayload.Timestamp), 0),
				ExtraData:     executionPayload.ExtraData,
				BaseFeePerGas: executionPayload.BaseFeePerGas.Uint64(),
				BlockHash:     executionPayload.BlockHash[:],
				BlockNumber:   uint64(executionPayload.BlockNumber),
			}
<<<<<<< HEAD
		case spec.DataVersionVerkle:
			if blockData.Block.Verkle == nil {
				break
			}
			executionPayload := blockData.Block.Verkle.Message.Body.ExecutionPayload
			var baseFeePerGasBEBytes [32]byte
			for i := 0; i < 32; i++ {
				baseFeePerGasBEBytes[i] = executionPayload.BaseFeePerGas[32-1-i]
			}
			baseFeePerGas := new(big.Int).SetBytes(baseFeePerGasBEBytes[:])
			pageData.ExecutionData = &models.SlotPageExecutionData{
				ParentHash:        executionPayload.ParentHash[:],
				FeeRecipient:      executionPayload.FeeRecipient[:],
				StateRoot:         executionPayload.StateRoot[:],
				ReceiptsRoot:      executionPayload.ReceiptsRoot[:],
				LogsBloom:         executionPayload.LogsBloom[:],
				Random:            executionPayload.PrevRandao[:],
				GasLimit:          uint64(executionPayload.GasLimit),
				GasUsed:           uint64(executionPayload.GasUsed),
				Timestamp:         uint64(executionPayload.Timestamp),
				Time:              time.Unix(int64(executionPayload.Timestamp), 0),
				ExtraData:         executionPayload.ExtraData,
				BaseFeePerGas:     baseFeePerGas.Uint64(),
				BlockHash:         executionPayload.BlockHash[:],
				BlockNumber:       uint64(executionPayload.BlockNumber),
				TransactionsCount: uint64(len(executionPayload.Transactions)),
			}
			pageData.ExecutionWitness = &models.SlotPageExecutionWitness{Witness: executionPayload.ExecutionWitness}
=======
			getSlotPageTransactions(pageData, executionPayload.Transactions)
>>>>>>> 8a302720
		}
	}

	if epoch >= utils.Config.Chain.Config.CappellaForkEpoch {
		pageData.BLSChangesCount = uint64(len(blsToExecChanges))
		pageData.BLSChanges = make([]*models.SlotPageBLSChange, pageData.BLSChangesCount)
		for i, blschange := range blsToExecChanges {
			pageData.BLSChanges[i] = &models.SlotPageBLSChange{
				ValidatorIndex: uint64(blschange.Message.ValidatorIndex),
				ValidatorName:  services.GlobalBeaconService.GetValidatorName(uint64(blschange.Message.ValidatorIndex)),
				BlsPubkey:      []byte(blschange.Message.FromBLSPubkey[:]),
				Address:        []byte(blschange.Message.ToExecutionAddress[:]),
				Signature:      []byte(blschange.Signature[:]),
			}
		}

		pageData.WithdrawalsCount = uint64(len(executionWithdrawals))
		pageData.Withdrawals = make([]*models.SlotPageWithdrawal, pageData.WithdrawalsCount)
		for i, withdrawal := range executionWithdrawals {
			pageData.Withdrawals[i] = &models.SlotPageWithdrawal{
				Index:          uint64(withdrawal.Index),
				ValidatorIndex: uint64(withdrawal.ValidatorIndex),
				ValidatorName:  services.GlobalBeaconService.GetValidatorName(uint64(withdrawal.ValidatorIndex)),
				Address:        withdrawal.Address[:],
				Amount:         uint64(withdrawal.Amount),
			}
		}
	}

	if epoch >= utils.Config.Chain.Config.DenebForkEpoch {
		pageData.BlobsCount = uint64(len(blobKzgCommitments))
		pageData.Blobs = make([]*models.SlotPageBlob, pageData.BlobsCount)
		for i := range blobKzgCommitments {
			blobData := &models.SlotPageBlob{
				Index:         uint64(i),
				KzgCommitment: blobKzgCommitments[i][:],
			}
			pageData.Blobs[i] = blobData
		}
	}

	return pageData
}

func getSlotPageTransactions(pageData *models.SlotPageBlockData, tranactions []bellatrix.Transaction) {
	pageData.Transactions = make([]*models.SlotPageTransaction, 0)
	sigLookupBytes := []types.TxSignatureBytes{}
	sigLookupMap := map[types.TxSignatureBytes][]*models.SlotPageTransaction{}

	for idx, txBytes := range tranactions {
		var tx ethtypes.Transaction

		err := tx.UnmarshalBinary(txBytes)
		if err != nil {
			logrus.Warnf("error decoding transaction 0x%x.%v: %v\n", pageData.BlockRoot, idx, err)
			continue
		}

		txHash := tx.Hash()
		txValue, _ := tx.Value().Float64()
		ethFloat, _ := utils.ETH.Float64()
		txValue = txValue / ethFloat

		txData := &models.SlotPageTransaction{
			Index: uint64(idx),
			Hash:  txHash[:],
			Value: txValue,
			Data:  tx.Data(),
			Type:  uint64(tx.Type()),
		}
		txData.DataLen = uint64(len(txData.Data))
		txFrom, err := ethtypes.Sender(ethtypes.LatestSignerForChainID(tx.ChainId()), &tx)
		if err != nil {
			txData.From = "unknown"
			logrus.Warnf("error decoding transaction sender 0x%x.%v: %v\n", pageData.BlockRoot, idx, err)
		} else {
			txData.From = txFrom.String()
		}
		txTo := tx.To()
		if txTo == nil {
			txData.To = "new contract"
		} else {
			txData.To = txTo.String()
		}

		pageData.Transactions = append(pageData.Transactions, txData)

		// check call fn signature
		if txData.DataLen >= 4 {
			sigBytes := types.TxSignatureBytes(txData.Data[0:4])
			if sigLookupMap[sigBytes] == nil {
				sigLookupMap[sigBytes] = []*models.SlotPageTransaction{
					txData,
				}
				sigLookupBytes = append(sigLookupBytes, sigBytes)
			} else {
				sigLookupMap[sigBytes] = append(sigLookupMap[sigBytes], txData)
			}
		} else {
			txData.FuncSigStatus = 10
			txData.FuncName = "transfer"
		}
	}
	pageData.TransactionsCount = uint64(len(tranactions))

	if len(sigLookupBytes) > 0 {
		sigLookups := services.GlobalTxSignaturesService.LookupSignatures(sigLookupBytes)
		for _, sigLookup := range sigLookups {
			for _, txData := range sigLookupMap[sigLookup.Bytes] {
				txData.FuncSigStatus = uint64(sigLookup.Status)
				txData.FuncBytes = fmt.Sprintf("0x%x", sigLookup.Bytes[:])
				if sigLookup.Status == types.TxSigStatusFound {
					txData.FuncSig = sigLookup.Signature
					txData.FuncName = sigLookup.Name
				} else {
					txData.FuncName = "call?"
				}
			}
		}
	}
}<|MERGE_RESOLUTION|>--- conflicted
+++ resolved
@@ -553,7 +553,7 @@
 				BlockHash:     executionPayload.BlockHash[:],
 				BlockNumber:   uint64(executionPayload.BlockNumber),
 			}
-<<<<<<< HEAD
+			getSlotPageTransactions(pageData, executionPayload.Transactions)
 		case spec.DataVersionVerkle:
 			if blockData.Block.Verkle == nil {
 				break
@@ -565,26 +565,23 @@
 			}
 			baseFeePerGas := new(big.Int).SetBytes(baseFeePerGasBEBytes[:])
 			pageData.ExecutionData = &models.SlotPageExecutionData{
-				ParentHash:        executionPayload.ParentHash[:],
-				FeeRecipient:      executionPayload.FeeRecipient[:],
-				StateRoot:         executionPayload.StateRoot[:],
-				ReceiptsRoot:      executionPayload.ReceiptsRoot[:],
-				LogsBloom:         executionPayload.LogsBloom[:],
-				Random:            executionPayload.PrevRandao[:],
-				GasLimit:          uint64(executionPayload.GasLimit),
-				GasUsed:           uint64(executionPayload.GasUsed),
-				Timestamp:         uint64(executionPayload.Timestamp),
-				Time:              time.Unix(int64(executionPayload.Timestamp), 0),
-				ExtraData:         executionPayload.ExtraData,
-				BaseFeePerGas:     baseFeePerGas.Uint64(),
-				BlockHash:         executionPayload.BlockHash[:],
-				BlockNumber:       uint64(executionPayload.BlockNumber),
-				TransactionsCount: uint64(len(executionPayload.Transactions)),
+				ParentHash:    executionPayload.ParentHash[:],
+				FeeRecipient:  executionPayload.FeeRecipient[:],
+				StateRoot:     executionPayload.StateRoot[:],
+				ReceiptsRoot:  executionPayload.ReceiptsRoot[:],
+				LogsBloom:     executionPayload.LogsBloom[:],
+				Random:        executionPayload.PrevRandao[:],
+				GasLimit:      uint64(executionPayload.GasLimit),
+				GasUsed:       uint64(executionPayload.GasUsed),
+				Timestamp:     uint64(executionPayload.Timestamp),
+				Time:          time.Unix(int64(executionPayload.Timestamp), 0),
+				ExtraData:     executionPayload.ExtraData,
+				BaseFeePerGas: baseFeePerGas.Uint64(),
+				BlockHash:     executionPayload.BlockHash[:],
+				BlockNumber:   uint64(executionPayload.BlockNumber),
 			}
 			pageData.ExecutionWitness = &models.SlotPageExecutionWitness{Witness: executionPayload.ExecutionWitness}
-=======
 			getSlotPageTransactions(pageData, executionPayload.Transactions)
->>>>>>> 8a302720
 		}
 	}
 
