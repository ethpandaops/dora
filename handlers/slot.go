--- conflicted
+++ resolved
@@ -634,152 +634,6 @@
 		pageData.SyncAggParticipation = utils.SyncCommitteeParticipation(pageData.SyncAggregateBits, specs.SyncCommitteeSize)
 	}
 
-<<<<<<< HEAD
-	if specs.BellatrixForkEpoch != nil && uint64(epoch) >= *specs.BellatrixForkEpoch {
-		switch blockData.Block.Version {
-		case spec.DataVersionBellatrix:
-			if blockData.Block.Bellatrix == nil {
-				break
-			}
-			executionPayload := blockData.Block.Bellatrix.Message.Body.ExecutionPayload
-			var baseFeePerGasBEBytes [32]byte
-			for i := 0; i < 32; i++ {
-				baseFeePerGasBEBytes[i] = executionPayload.BaseFeePerGas[32-1-i]
-			}
-			baseFeePerGas := new(big.Int).SetBytes(baseFeePerGasBEBytes[:])
-			pageData.ExecutionData = &models.SlotPageExecutionData{
-				ParentHash:    executionPayload.ParentHash[:],
-				FeeRecipient:  executionPayload.FeeRecipient[:],
-				StateRoot:     executionPayload.StateRoot[:],
-				ReceiptsRoot:  executionPayload.ReceiptsRoot[:],
-				LogsBloom:     executionPayload.LogsBloom[:],
-				Random:        executionPayload.PrevRandao[:],
-				GasLimit:      uint64(executionPayload.GasLimit),
-				GasUsed:       uint64(executionPayload.GasUsed),
-				Timestamp:     uint64(executionPayload.Timestamp),
-				Time:          time.Unix(int64(executionPayload.Timestamp), 0),
-				ExtraData:     executionPayload.ExtraData,
-				BaseFeePerGas: baseFeePerGas.Uint64(),
-				BlockHash:     executionPayload.BlockHash[:],
-				BlockNumber:   uint64(executionPayload.BlockNumber),
-			}
-			getSlotPageTransactions(pageData, executionPayload.Transactions)
-		case spec.DataVersionCapella:
-			if blockData.Block.Capella == nil {
-				break
-			}
-			executionPayload := blockData.Block.Capella.Message.Body.ExecutionPayload
-			var baseFeePerGasBEBytes [32]byte
-			for i := 0; i < 32; i++ {
-				baseFeePerGasBEBytes[i] = executionPayload.BaseFeePerGas[32-1-i]
-			}
-			baseFeePerGas := new(big.Int).SetBytes(baseFeePerGasBEBytes[:])
-			pageData.ExecutionData = &models.SlotPageExecutionData{
-				ParentHash:    executionPayload.ParentHash[:],
-				FeeRecipient:  executionPayload.FeeRecipient[:],
-				StateRoot:     executionPayload.StateRoot[:],
-				ReceiptsRoot:  executionPayload.ReceiptsRoot[:],
-				LogsBloom:     executionPayload.LogsBloom[:],
-				Random:        executionPayload.PrevRandao[:],
-				GasLimit:      uint64(executionPayload.GasLimit),
-				GasUsed:       uint64(executionPayload.GasUsed),
-				Timestamp:     uint64(executionPayload.Timestamp),
-				Time:          time.Unix(int64(executionPayload.Timestamp), 0),
-				ExtraData:     executionPayload.ExtraData,
-				BaseFeePerGas: baseFeePerGas.Uint64(),
-				BlockHash:     executionPayload.BlockHash[:],
-				BlockNumber:   uint64(executionPayload.BlockNumber),
-			}
-			getSlotPageTransactions(pageData, executionPayload.Transactions)
-		case spec.DataVersionDeneb:
-			if blockData.Block.Deneb == nil {
-				break
-			}
-			executionPayload := blockData.Block.Deneb.Message.Body.ExecutionPayload
-			pageData.ExecutionData = &models.SlotPageExecutionData{
-				ParentHash:    executionPayload.ParentHash[:],
-				FeeRecipient:  executionPayload.FeeRecipient[:],
-				StateRoot:     executionPayload.StateRoot[:],
-				ReceiptsRoot:  executionPayload.ReceiptsRoot[:],
-				LogsBloom:     executionPayload.LogsBloom[:],
-				Random:        executionPayload.PrevRandao[:],
-				GasLimit:      uint64(executionPayload.GasLimit),
-				GasUsed:       uint64(executionPayload.GasUsed),
-				Timestamp:     uint64(executionPayload.Timestamp),
-				Time:          time.Unix(int64(executionPayload.Timestamp), 0),
-				ExtraData:     executionPayload.ExtraData,
-				BaseFeePerGas: executionPayload.BaseFeePerGas.Uint64(),
-				BlockHash:     executionPayload.BlockHash[:],
-				BlockNumber:   uint64(executionPayload.BlockNumber),
-			}
-			getSlotPageTransactions(pageData, executionPayload.Transactions)
-		case spec.DataVersionElectra:
-			if blockData.Block.Electra == nil {
-				break
-			}
-			executionPayload := blockData.Block.Electra.Message.Body.ExecutionPayload
-			pageData.ExecutionData = &models.SlotPageExecutionData{
-				ParentHash:    executionPayload.ParentHash[:],
-				FeeRecipient:  executionPayload.FeeRecipient[:],
-				StateRoot:     executionPayload.StateRoot[:],
-				ReceiptsRoot:  executionPayload.ReceiptsRoot[:],
-				LogsBloom:     executionPayload.LogsBloom[:],
-				Random:        executionPayload.PrevRandao[:],
-				GasLimit:      uint64(executionPayload.GasLimit),
-				GasUsed:       uint64(executionPayload.GasUsed),
-				Timestamp:     uint64(executionPayload.Timestamp),
-				Time:          time.Unix(int64(executionPayload.Timestamp), 0),
-				ExtraData:     executionPayload.ExtraData,
-				BaseFeePerGas: executionPayload.BaseFeePerGas.Uint64(),
-				BlockHash:     executionPayload.BlockHash[:],
-				BlockNumber:   uint64(executionPayload.BlockNumber),
-			}
-			getSlotPageTransactions(pageData, executionPayload.Transactions)
-		case spec.DataVersionFulu:
-			if blockData.Block.Fulu == nil {
-				break
-			}
-			executionPayload := blockData.Block.Fulu.Message.Body.ExecutionPayload
-			pageData.ExecutionData = &models.SlotPageExecutionData{
-				ParentHash:    executionPayload.ParentHash[:],
-				FeeRecipient:  executionPayload.FeeRecipient[:],
-				StateRoot:     executionPayload.StateRoot[:],
-				ReceiptsRoot:  executionPayload.ReceiptsRoot[:],
-				LogsBloom:     executionPayload.LogsBloom[:],
-				Random:        executionPayload.PrevRandao[:],
-				GasLimit:      uint64(executionPayload.GasLimit),
-				GasUsed:       uint64(executionPayload.GasUsed),
-				Timestamp:     uint64(executionPayload.Timestamp),
-				Time:          time.Unix(int64(executionPayload.Timestamp), 0),
-				ExtraData:     executionPayload.ExtraData,
-				BaseFeePerGas: executionPayload.BaseFeePerGas.Uint64(),
-				BlockHash:     executionPayload.BlockHash[:],
-				BlockNumber:   uint64(executionPayload.BlockNumber),
-			}
-			getSlotPageTransactions(pageData, executionPayload.Transactions)
-		case spec.DataVersionEip7805:
-			if blockData.Block.Eip7805 == nil {
-				break
-			}
-			executionPayload := blockData.Block.Eip7805.Message.Body.ExecutionPayload
-			pageData.ExecutionData = &models.SlotPageExecutionData{
-				ParentHash:    executionPayload.ParentHash[:],
-				FeeRecipient:  executionPayload.FeeRecipient[:],
-				StateRoot:     executionPayload.StateRoot[:],
-				ReceiptsRoot:  executionPayload.ReceiptsRoot[:],
-				LogsBloom:     executionPayload.LogsBloom[:],
-				Random:        executionPayload.PrevRandao[:],
-				GasLimit:      uint64(executionPayload.GasLimit),
-				GasUsed:       uint64(executionPayload.GasUsed),
-				Timestamp:     uint64(executionPayload.Timestamp),
-				Time:          time.Unix(int64(executionPayload.Timestamp), 0),
-				ExtraData:     executionPayload.ExtraData,
-				BaseFeePerGas: executionPayload.BaseFeePerGas.Uint64(),
-				BlockHash:     executionPayload.BlockHash[:],
-				BlockNumber:   uint64(executionPayload.BlockNumber),
-			}
-			getSlotPageTransactions(pageData, executionPayload.Transactions)
-=======
 	if executionPayload, _ := blockData.Block.ExecutionPayload(); executionPayload != nil {
 		pageData.ExecutionData = &models.SlotPageExecutionData{}
 
@@ -860,7 +714,6 @@
 
 		if transactions, err := executionPayload.Transactions(); err == nil {
 			getSlotPageTransactions(pageData, transactions)
->>>>>>> 3a6bacd2
 		}
 	}
 
@@ -925,7 +778,6 @@
 			transactionsIncluded[i] = blockTransactionMap[string(transaction.Hash)]
 		}
 
-<<<<<<< HEAD
 		inclusionLists = append(inclusionLists, &models.SlotPageInclusionList{
 			Validator: types.NamedValidator{
 				Index: uint64(inclusionList.Message.ValidatorIndex),
@@ -938,39 +790,6 @@
 			Signature:                  inclusionList.Signature[:],
 		})
 	}
-=======
-		txHash := tx.Hash()
-		txValue, _ := tx.Value().Float64()
-		ethFloat, _ := utils.ETH.Float64()
-		txValue = txValue / ethFloat
-
-		txData := &models.SlotPageTransaction{
-			Index: uint64(idx),
-			Hash:  txHash[:],
-			Value: txValue,
-			Data:  tx.Data(),
-			Type:  uint64(tx.Type()),
-		}
-		txData.DataLen = uint64(len(txData.Data))
-
-		chainId := tx.ChainId()
-		if chainId != nil && chainId.Cmp(big.NewInt(0)) == 0 {
-			chainId = nil
-		}
-		txFrom, err := ethtypes.Sender(ethtypes.LatestSignerForChainID(chainId), &tx)
-		if err != nil {
-			txData.From = "unknown"
-			logrus.Warnf("error decoding transaction sender 0x%x.%v: %v\n", pageData.BlockRoot, idx, err)
-		} else {
-			txData.From = txFrom.String()
-		}
-		txTo := tx.To()
-		if txTo == nil {
-			txData.To = "new contract"
-		} else {
-			txData.To = txTo.String()
-		}
->>>>>>> 3a6bacd2
 
 	return inclusionLists
 }
@@ -1151,7 +970,11 @@
 			Type:  uint64(tx.Type()),
 		}
 		txData.DataLen = uint64(len(txData.Data))
-		txFrom, err := ethtypes.Sender(ethtypes.NewPragueSigner(tx.ChainId()), &tx)
+		chainId := tx.ChainId()
+		if chainId != nil && chainId.Cmp(big.NewInt(0)) == 0 {
+			chainId = nil
+		}
+		txFrom, err := ethtypes.Sender(ethtypes.LatestSignerForChainID(chainId), &tx)
 		if err != nil {
 			txData.From = "unknown"
 			logrus.Warnf("error decoding transaction sender 0x%x.%v: %v\n", blockRoot, idx, err)
