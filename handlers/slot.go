package handlers

import (
	"bytes"
	"context"
	"encoding/hex"
	"encoding/json"
	"fmt"
	"math"
	"math/big"
	"net/http"
	"strconv"
	"strings"
	"time"

	"github.com/attestantio/go-eth2-client/spec"
	"github.com/attestantio/go-eth2-client/spec/bellatrix"
	"github.com/attestantio/go-eth2-client/spec/deneb"
	"github.com/attestantio/go-eth2-client/spec/electra"
	"github.com/attestantio/go-eth2-client/spec/phase0"
	ethtypes "github.com/ethereum/go-ethereum/core/types"
	"github.com/gorilla/mux"
	"github.com/sirupsen/logrus"

	"github.com/ethpandaops/dora/db"
	"github.com/ethpandaops/dora/dbtypes"
	"github.com/ethpandaops/dora/indexer/beacon"
	"github.com/ethpandaops/dora/services"
	"github.com/ethpandaops/dora/templates"
	"github.com/ethpandaops/dora/types"
	"github.com/ethpandaops/dora/types/models"
	"github.com/ethpandaops/dora/utils"
)

// Index will return the main "index" page using a go template
func Slot(w http.ResponseWriter, r *http.Request) {
	var slotTemplateFiles = append(layoutTemplateFiles,
		"slot/slot.html",
		"slot/overview.html",
		"slot/inclusion_lists.html",
		"slot/transactions.html",
		"slot/attestations.html",
		"slot/deposits.html",
		"slot/withdrawals.html",
		"slot/voluntary_exits.html",
		"slot/slashings.html",
		"slot/blobs.html",
		"slot/deposit_requests.html",
		"slot/withdrawal_requests.html",
		"slot/consolidation_requests.html",
	)
	var notfoundTemplateFiles = append(layoutTemplateFiles,
		"slot/notfound.html",
	)

	vars := mux.Vars(r)
	slotOrHash := strings.Replace(vars["slotOrHash"], "0x", "", -1)
	blockSlot := int64(-1)
	blockRootHash, err := hex.DecodeString(slotOrHash)
	if err != nil || len(slotOrHash) != 64 {
		blockRootHash = []byte{}
		blockSlot, err = strconv.ParseInt(vars["slotOrHash"], 10, 64)
		if err != nil || blockSlot >= 2147483648 { // block slot must be lower then max int4
			data := InitPageData(w, r, "blockchain", "/slots", fmt.Sprintf("Slot %v", slotOrHash), notfoundTemplateFiles)
			w.Header().Set("Content-Type", "text/html")
			if handleTemplateError(w, r, "slot.go", "Slot", "blockSlot", templates.GetTemplate(notfoundTemplateFiles...).ExecuteTemplate(w, "layout", data)) != nil {
				return // an error has occurred and was processed
			}
			return
		}
	}

	if pageError := services.GlobalCallRateLimiter.CheckCallLimit(r, 1); pageError != nil {
		handlePageError(w, r, pageError)
		return
	}

	urlArgs := r.URL.Query()
	if urlArgs.Has("download") {
		if err := handleSlotDownload(r.Context(), w, blockSlot, blockRootHash, urlArgs.Get("download")); err != nil {
			http.Error(w, err.Error(), http.StatusBadRequest)
			return
		}
		return
	}

	pageData, pageError := getSlotPageData(blockSlot, blockRootHash)
	if pageError != nil {
		handlePageError(w, r, pageError)
		return
	}
	if pageData == nil {
		data := InitPageData(w, r, "blockchain", "/slots", fmt.Sprintf("Slot %v", slotOrHash), notfoundTemplateFiles)
		data.Data = "slot"
		w.Header().Set("Content-Type", "text/html")
		if handleTemplateError(w, r, "slot.go", "Slot", "notFound", templates.GetTemplate(notfoundTemplateFiles...).ExecuteTemplate(w, "layout", data)) != nil {
			return // an error has occurred and was processed
		}
		return
	}

	if urlArgs.Has("blob") && pageData.Block != nil {
		commitment, err1 := hex.DecodeString(strings.Replace(urlArgs.Get("blob"), "0x", "", -1))
		blobData, err2 := services.GlobalBeaconService.GetBlockBlob(r.Context(), phase0.Root(pageData.Block.BlockRoot), deneb.KZGCommitment(commitment))
		if err1 == nil && err2 == nil && blobData != nil {
			var blobModel *models.SlotPageBlob
			for _, blob := range pageData.Block.Blobs {
				if bytes.Equal(blob.KzgCommitment, commitment) {
					blobModel = blob
					break
				}
			}
			if blobModel != nil {
				blobModel.KzgProof = blobData.KZGProof[:]
				blobModel.HaveData = true
				blobModel.Blob = blobData.Blob[:]
				if len(blobModel.Blob) > 512 {
					blobModel.BlobShort = blobModel.Blob[0:512]
					blobModel.IsShort = true
				} else {
					blobModel.BlobShort = blobModel.Blob
				}
			}
		}
	}

	template := templates.GetTemplate(slotTemplateFiles...)
	data := InitPageData(w, r, "blockchain", "/slots", fmt.Sprintf("Slot %v", slotOrHash), slotTemplateFiles)
	data.Data = pageData
	w.Header().Set("Content-Type", "text/html")
	if handleTemplateError(w, r, "index.go", "Slot", "", template.ExecuteTemplate(w, "layout", data)) != nil {
		return // an error has occurred and was processed
	}
}

// SlotBlob handles responses for the block blobs tab
func SlotBlob(w http.ResponseWriter, r *http.Request) {
	w.Header().Set("Content-Type", "application/json")

	vars := mux.Vars(r)
	commitment, err := hex.DecodeString(strings.Replace(vars["commitment"], "0x", "", -1))
	if err != nil || len(commitment) != 48 {
		http.Error(w, "Internal server error", http.StatusServiceUnavailable)
		return
	}

	blockRoot, err := hex.DecodeString(strings.Replace(vars["root"], "0x", "", -1))
	if err != nil || len(blockRoot) != 32 {
		http.Error(w, "Internal server error", http.StatusServiceUnavailable)
		return
	}

	blobData, err := services.GlobalBeaconService.GetBlockBlob(r.Context(), phase0.Root(blockRoot), deneb.KZGCommitment(commitment))
	if err != nil {
		logrus.WithError(err).Error("error loading blob data")
		http.Error(w, "Internal server error", http.StatusServiceUnavailable)
		return
	}
	result := &models.SlotPageBlobDetails{
		KzgCommitment: fmt.Sprintf("%x", blobData.KZGCommitment),
		KzgProof:      fmt.Sprintf("%x", blobData.KZGProof),
		Blob:          fmt.Sprintf("%x", blobData.Blob),
	}
	err = json.NewEncoder(w).Encode(result)
	if err != nil {
		logrus.WithError(err).Error("error encoding blob sidecar")
		http.Error(w, "Internal server error", http.StatusServiceUnavailable)
	}
}

func getSlotPageData(blockSlot int64, blockRoot []byte) (*models.SlotPageData, error) {
	pageData := &models.SlotPageData{}
	pageCacheKey := fmt.Sprintf("slot:%v:%x", blockSlot, blockRoot)
	pageRes, pageErr := services.GlobalFrontendCache.ProcessCachedPage(pageCacheKey, true, pageData, func(pageCall *services.FrontendCacheProcessingPage) interface{} {
		pageData, cacheTimeout := buildSlotPageData(pageCall.CallCtx, blockSlot, blockRoot)
		pageCall.CacheTimeout = cacheTimeout
		return pageData
	})
	if pageErr == nil && pageRes != nil {
		resData, resOk := pageRes.(*models.SlotPageData)
		if !resOk {
			return nil, ErrInvalidPageModel
		}
		pageData = resData
	}
	return pageData, pageErr
}

func buildSlotPageData(ctx context.Context, blockSlot int64, blockRoot []byte) (*models.SlotPageData, time.Duration) {
	chainState := services.GlobalBeaconService.GetChainState()
	currentSlot := chainState.CurrentSlot()
	finalizedEpoch, _ := services.GlobalBeaconService.GetFinalizedEpoch()
	var blockData *services.CombinedBlockResponse
	var err error
	if blockSlot > -1 {
		if phase0.Slot(blockSlot) <= currentSlot {
			blockData, err = services.GlobalBeaconService.GetSlotDetailsBySlot(ctx, phase0.Slot(blockSlot))
		}
	} else {
		blockData, err = services.GlobalBeaconService.GetSlotDetailsByBlockroot(ctx, phase0.Root(blockRoot))
	}

	if err != nil {
		return nil, -1
	}

	var slot phase0.Slot
	if blockData != nil {
		slot = blockData.Header.Message.Slot
	} else if blockSlot > -1 {
		slot = phase0.Slot(blockSlot)
	} else {
		return nil, -1
	}
	logrus.Debugf("slot page called: %v", slot)

	epoch := chainState.EpochOfSlot(slot)

	pageData := &models.SlotPageData{
		Slot:           uint64(slot),
		Epoch:          uint64(chainState.EpochOfSlot(slot)),
		Ts:             chainState.SlotToTime(slot),
		NextSlot:       uint64(slot + 1),
		PreviousSlot:   uint64(slot - 1),
		Future:         slot >= currentSlot,
		EpochFinalized: finalizedEpoch > chainState.EpochOfSlot(slot),
		Badges:         []*models.SlotPageBlockBadge{},
	}

	var epochStatsValues *beacon.EpochStatsValues
	if chainState.EpochOfSlot(slot) >= finalizedEpoch {
		beaconIndexer := services.GlobalBeaconService.GetBeaconIndexer()
		if epochStats := beaconIndexer.GetEpochStats(epoch, nil); epochStats != nil {
			epochStatsValues = epochStats.GetOrLoadValues(beaconIndexer, true, false)
		}
	}

	var cacheTimeout time.Duration
	if pageData.Future {
		timeDiff := time.Until(pageData.Ts)
		if timeDiff > 10*time.Minute {
			cacheTimeout = 10 * time.Minute
		} else {
			cacheTimeout = timeDiff
		}
	} else if pageData.EpochFinalized {
		cacheTimeout = 30 * time.Minute
	} else if blockData != nil {
		cacheTimeout = 5 * time.Minute
	} else {
		cacheTimeout = 10 * time.Second
	}

	if blockData == nil {
		pageData.Status = uint16(models.SlotStatusMissed)
		pageData.Proposer = math.MaxInt64
		if epochStatsValues != nil {
			if slotIndex := int(chainState.SlotToSlotIndex(slot)); slotIndex < len(epochStatsValues.ProposerDuties) {
				pageData.Proposer = uint64(epochStatsValues.ProposerDuties[slotIndex])
			}
		}
		if pageData.Proposer == math.MaxInt64 {
			pageData.Proposer = db.GetSlotAssignment(uint64(slot))
		}
		pageData.ProposerName = services.GlobalBeaconService.GetValidatorName(pageData.Proposer)
	} else {
		if blockData.Orphaned {
			pageData.Status = uint16(models.SlotStatusOrphaned)
		} else {
			pageData.Status = uint16(models.SlotStatusFound)
		}
		pageData.Proposer = uint64(blockData.Header.Message.ProposerIndex)
		pageData.ProposerName = services.GlobalBeaconService.GetValidatorName(pageData.Proposer)
		pageData.Block = getSlotPageBlockData(blockData, epochStatsValues)

		// check mev block
		if pageData.Block.ExecutionData != nil {
			mevBlock := db.GetMevBlockByBlockHash(pageData.Block.ExecutionData.BlockHash)
			if mevBlock != nil {
				relays := []string{}
				for _, relay := range utils.Config.MevIndexer.Relays {
					relayFlag := uint64(1) << uint64(relay.Index)
					if mevBlock.SeenbyRelays&relayFlag > 0 {
						relays = append(relays, relay.Name)
					}
				}

				pageData.Badges = append(pageData.Badges, &models.SlotPageBlockBadge{
					Title:       "MEV Block",
					Icon:        "fa-money-bill",
					Description: fmt.Sprintf("Block proposed via Relay: %v", strings.Join(relays, ", ")),
					ClassName:   "text-bg-warning",
				})
			}
		}
	}

	pageData.InclusionLists = getSlotPageInclusionLists(slot, pageData.Block.Transactions)
	pageData.InclusionListsCount = uint64(len(pageData.InclusionLists))

	return pageData, cacheTimeout
}

func getSlotPageBlockData(blockData *services.CombinedBlockResponse, epochStatsValues *beacon.EpochStatsValues) *models.SlotPageBlockData {
	chainState := services.GlobalBeaconService.GetChainState()
	specs := chainState.GetSpecs()
	graffiti, _ := blockData.Block.Graffiti()
	randaoReveal, _ := blockData.Block.RandaoReveal()
	eth1Data, _ := blockData.Block.ETH1Data()
	attestations, _ := blockData.Block.Attestations()
	deposits, _ := blockData.Block.Deposits()
	voluntaryExits, _ := blockData.Block.VoluntaryExits()
	attesterSlashings, _ := blockData.Block.AttesterSlashings()
	proposerSlashings, _ := blockData.Block.ProposerSlashings()
	blsToExecChanges, _ := blockData.Block.BLSToExecutionChanges()
	syncAggregate, _ := blockData.Block.SyncAggregate()
	executionWithdrawals, _ := blockData.Block.Withdrawals()
	blobKzgCommitments, _ := blockData.Block.BlobKZGCommitments()
	//consolidations, _ := blockData.Block.Consolidations()

	pageData := &models.SlotPageBlockData{
		BlockRoot:              blockData.Root[:],
		ParentRoot:             blockData.Header.Message.ParentRoot[:],
		StateRoot:              blockData.Header.Message.StateRoot[:],
		Signature:              blockData.Header.Signature[:],
		RandaoReveal:           randaoReveal[:],
		Graffiti:               graffiti[:],
		Eth1dataDepositroot:    eth1Data.DepositRoot[:],
		Eth1dataDepositcount:   eth1Data.DepositCount,
		Eth1dataBlockhash:      eth1Data.BlockHash,
		ValidatorNames:         make(map[uint64]string),
		SpecValues:             make(map[string]interface{}),
		ProposerSlashingsCount: uint64(len(proposerSlashings)),
		AttesterSlashingsCount: uint64(len(attesterSlashings)),
		AttestationsCount:      uint64(len(attestations)),
		DepositsCount:          uint64(len(deposits)),
		VoluntaryExitsCount:    uint64(len(voluntaryExits)),
		SlashingsCount:         uint64(len(proposerSlashings)) + uint64(len(attesterSlashings)),
	}

	pageData.SpecValues["committees_per_slot"] = specs.MaxCommitteesPerSlot
	pageData.SpecValues["target_committee_size"] = specs.TargetCommitteeSize
	pageData.SpecValues["slots_per_epoch"] = specs.SlotsPerEpoch

	epoch := chainState.EpochOfSlot(blockData.Header.Message.Slot)
	assignmentsMap := make(map[phase0.Epoch]*beacon.EpochStatsValues)
	assignmentsLoaded := make(map[phase0.Epoch]bool)
	dbEpochMap := make(map[phase0.Epoch]*dbtypes.Epoch)
	dbEpochLoaded := make(map[phase0.Epoch]bool)
	assignmentsMap[epoch] = epochStatsValues
	assignmentsLoaded[epoch] = true

	pageData.Attestations = make([]*models.SlotPageAttestation, pageData.AttestationsCount)
	for i, attVersioned := range attestations {
		attData, _ := attVersioned.Data()
		if attData == nil {
			continue
		}

		attSignature, err := attVersioned.Signature()
		if err != nil {
			continue
		}

		attAggregationBits, err := attVersioned.AggregationBits()
		if err != nil {
			continue
		}

		totalActiveValidators := uint64(0)

		attEpoch := chainState.EpochOfSlot(attData.Slot)
		if !assignmentsLoaded[attEpoch] { // get epoch duties from cache
			assignmentsLoaded[attEpoch] = true
			beaconIndexer := services.GlobalBeaconService.GetBeaconIndexer()
			if epochStats := beaconIndexer.GetEpochStats(epoch, nil); epochStats != nil {
				epochStatsValues := epochStats.GetOrLoadValues(beaconIndexer, true, false)

				assignmentsMap[attEpoch] = epochStatsValues
			}
		}

		if assignmentsMap[attEpoch] != nil {
			totalActiveValidators = assignmentsMap[attEpoch].ActiveValidators
		} else {
			if !dbEpochLoaded[attEpoch] {
				dbEpochLoaded[attEpoch] = true
				dbEpochs := db.GetEpochs(uint64(attEpoch), 1)
				if len(dbEpochs) > 0 && dbEpochs[0].Epoch == uint64(attEpoch) {
					dbEpochMap[attEpoch] = dbEpochs[0]
				}
			}

			if dbEpochMap[attEpoch] != nil {
				totalActiveValidators = dbEpochMap[attEpoch].ValidatorCount
			}
		}

		attPageData := models.SlotPageAttestation{
			Slot:            uint64(attData.Slot),
			TotalActive:     totalActiveValidators,
			AggregationBits: attAggregationBits,
			Signature:       attSignature[:],
			BeaconBlockRoot: attData.BeaconBlockRoot[:],
			SourceEpoch:     uint64(attData.Source.Epoch),
			SourceRoot:      attData.Source.Root[:],
			TargetEpoch:     uint64(attData.Target.Epoch),
			TargetRoot:      attData.Target.Root[:],
		}

		var attAssignments []uint64
		includedValidators := []uint64{}
		attEpochStatsValues := assignmentsMap[attEpoch]

		if attVersioned.Version >= spec.DataVersionElectra {
			// EIP-7549 attestation
			attAssignments = []uint64{}
			attPageData.CommitteeIndex = []uint64{}

			committeeBits, err := attVersioned.CommitteeBits()
			if err != nil {
				continue
			}

			attBitsOffset := uint64(0)
			for _, committee := range committeeBits.BitIndices() {
				if uint64(committee) >= specs.MaxCommitteesPerSlot {
					continue
				}

				attPageData.CommitteeIndex = append(attPageData.CommitteeIndex, uint64(committee))
				if attEpochStatsValues != nil {
					slotIndex := int(chainState.SlotToSlotIndex(attData.Slot))
					committeeAssignments := attEpochStatsValues.AttesterDuties[slotIndex][uint64(committee)]
					if len(committeeAssignments) == 0 {
						break
					}

					committeeAssignmentsInt := make([]uint64, 0)
					for j := 0; j < len(committeeAssignments); j++ {
						validatorIndex := attEpochStatsValues.ActiveIndices[committeeAssignments[j]]
						if attAggregationBits.BitAt(attBitsOffset + uint64(j)) {
							includedValidators = append(includedValidators, uint64(validatorIndex))
						}
						committeeAssignmentsInt = append(committeeAssignmentsInt, uint64(validatorIndex))
					}

					attBitsOffset += uint64(len(committeeAssignments))
					attAssignments = append(attAssignments, committeeAssignmentsInt...)
				}
			}
		} else {
			// pre-electra attestation
			if attEpochStatsValues != nil {
				slotIndex := int(chainState.SlotToSlotIndex(attData.Slot))
				committeeAssignments := attEpochStatsValues.AttesterDuties[slotIndex][uint64(attData.Index)]
				committeeAssignmentsInt := make([]uint64, 0)
				for j := 0; j < len(committeeAssignments); j++ {
					validatorIndex := attEpochStatsValues.ActiveIndices[committeeAssignments[j]]
					if attAggregationBits.BitAt(uint64(j)) {
						includedValidators = append(includedValidators, uint64(validatorIndex))
					}
					committeeAssignmentsInt = append(committeeAssignmentsInt, uint64(validatorIndex))
				}

				attAssignments = committeeAssignmentsInt
			} else {
				attAssignments = []uint64{}
			}

			attPageData.CommitteeIndex = []uint64{uint64(attData.Index)}
		}

		attPageData.Validators = attAssignments
		for j := 0; j < len(attAssignments); j++ {
			if _, found := pageData.ValidatorNames[attAssignments[j]]; !found {
				pageData.ValidatorNames[attAssignments[j]] = services.GlobalBeaconService.GetValidatorName(attAssignments[j])
			}
		}

		attPageData.IncludedValidators = includedValidators
		for j := 0; j < len(includedValidators); j++ {
			if _, found := pageData.ValidatorNames[includedValidators[j]]; !found {
				pageData.ValidatorNames[includedValidators[j]] = services.GlobalBeaconService.GetValidatorName(includedValidators[j])
			}
		}

		pageData.Attestations[i] = &attPageData
	}

	pageData.Deposits = make([]*models.SlotPageDeposit, pageData.DepositsCount)
	for i, deposit := range deposits {
		pageData.Deposits[i] = &models.SlotPageDeposit{
			PublicKey:             deposit.Data.PublicKey[:],
			Withdrawalcredentials: deposit.Data.WithdrawalCredentials,
			Amount:                uint64(deposit.Data.Amount),
			Signature:             deposit.Data.Signature[:],
		}
	}

	pageData.VoluntaryExits = make([]*models.SlotPageVoluntaryExit, pageData.VoluntaryExitsCount)
	for i, exit := range voluntaryExits {
		pageData.VoluntaryExits[i] = &models.SlotPageVoluntaryExit{
			ValidatorIndex: uint64(exit.Message.ValidatorIndex),
			ValidatorName:  services.GlobalBeaconService.GetValidatorName(uint64(exit.Message.ValidatorIndex)),
			Epoch:          uint64(exit.Message.Epoch),
			Signature:      exit.Signature[:],
		}
	}

	pageData.AttesterSlashings = make([]*models.SlotPageAttesterSlashing, pageData.AttesterSlashingsCount)
	for i, slashing := range attesterSlashings {
		att1, _ := slashing.Attestation1()
		att2, _ := slashing.Attestation2()
		if att1 == nil || att2 == nil {
			continue
		}

		att1AttestingIndices, _ := att1.AttestingIndices()
		att2AttestingIndices, _ := att2.AttestingIndices()
		if att1AttestingIndices == nil || att2AttestingIndices == nil {
			continue
		}

		att1Signature, err1 := att1.Signature()
		att2Signature, err2 := att2.Signature()
		if err1 != nil || err2 != nil {
			continue
		}

		att1Data, err1 := att1.Data()
		att2Data, err2 := att2.Data()
		if err1 != nil || err2 != nil {
			continue
		}

		slashingData := &models.SlotPageAttesterSlashing{
			Attestation1Indices:         make([]uint64, len(att1AttestingIndices)),
			Attestation1Signature:       att1Signature[:],
			Attestation1Slot:            uint64(att1Data.Slot),
			Attestation1Index:           uint64(att1Data.Index),
			Attestation1BeaconBlockRoot: att1Data.BeaconBlockRoot[:],
			Attestation1SourceEpoch:     uint64(att1Data.Source.Epoch),
			Attestation1SourceRoot:      att1Data.Source.Root[:],
			Attestation1TargetEpoch:     uint64(att1Data.Target.Epoch),
			Attestation1TargetRoot:      att1Data.Target.Root[:],
			Attestation2Indices:         make([]uint64, len(att2AttestingIndices)),
			Attestation2Signature:       att2Signature[:],
			Attestation2Slot:            uint64(att2Data.Slot),
			Attestation2Index:           uint64(att2Data.Index),
			Attestation2BeaconBlockRoot: att2Data.BeaconBlockRoot[:],
			Attestation2SourceEpoch:     uint64(att2Data.Source.Epoch),
			Attestation2SourceRoot:      att2Data.Source.Root[:],
			Attestation2TargetEpoch:     uint64(att2Data.Target.Epoch),
			Attestation2TargetRoot:      att2Data.Target.Root[:],
			SlashedValidators:           make([]types.NamedValidator, 0),
		}
		pageData.AttesterSlashings[i] = slashingData
		for j := range att1AttestingIndices {
			slashingData.Attestation1Indices[j] = uint64(att1AttestingIndices[j])
		}
		for j := range att2AttestingIndices {
			slashingData.Attestation2Indices[j] = uint64(att2AttestingIndices[j])
		}
		for _, valIdx := range utils.FindMatchingIndices(att1AttestingIndices, att2AttestingIndices) {
			slashingData.SlashedValidators = append(slashingData.SlashedValidators, types.NamedValidator{
				Index: valIdx,
				Name:  services.GlobalBeaconService.GetValidatorName(valIdx),
			})
		}
	}

	pageData.ProposerSlashings = make([]*models.SlotPageProposerSlashing, pageData.ProposerSlashingsCount)
	for i, slashing := range proposerSlashings {
		pageData.ProposerSlashings[i] = &models.SlotPageProposerSlashing{
			ProposerIndex:     uint64(slashing.SignedHeader1.Message.ProposerIndex),
			ProposerName:      services.GlobalBeaconService.GetValidatorName(uint64(slashing.SignedHeader1.Message.ProposerIndex)),
			Header1Slot:       uint64(slashing.SignedHeader1.Message.Slot),
			Header1ParentRoot: slashing.SignedHeader1.Message.ParentRoot[:],
			Header1StateRoot:  slashing.SignedHeader1.Message.StateRoot[:],
			Header1BodyRoot:   slashing.SignedHeader1.Message.BodyRoot[:],
			Header1Signature:  slashing.SignedHeader1.Signature[:],
			Header2Slot:       uint64(slashing.SignedHeader2.Message.Slot),
			Header2ParentRoot: slashing.SignedHeader2.Message.ParentRoot[:],
			Header2StateRoot:  slashing.SignedHeader2.Message.StateRoot[:],
			Header2BodyRoot:   slashing.SignedHeader2.Message.BodyRoot[:],
			Header2Signature:  slashing.SignedHeader2.Signature[:],
		}
	}

	if specs.AltairForkEpoch != nil && uint64(epoch) >= *specs.AltairForkEpoch && syncAggregate != nil {
		pageData.SyncAggregateBits = syncAggregate.SyncCommitteeBits
		pageData.SyncAggregateSignature = syncAggregate.SyncCommitteeSignature[:]
		var syncAssignments []uint64
		if epochStatsValues != nil {
			syncAssignmentsInt := make([]uint64, len(epochStatsValues.SyncCommitteeDuties))
			for j := 0; j < len(epochStatsValues.SyncCommitteeDuties); j++ {
				syncAssignmentsInt[j] = uint64(epochStatsValues.SyncCommitteeDuties[j])
			}
			syncAssignments = syncAssignmentsInt
		}
		if len(syncAssignments) == 0 {
			syncPeriod := uint64(epoch) / specs.EpochsPerSyncCommitteePeriod
			syncAssignments = db.GetSyncAssignmentsForPeriod(syncPeriod)
		}

		if len(syncAssignments) != 0 {
			pageData.SyncAggCommittee = make([]types.NamedValidator, len(syncAssignments))
			for idx, vidx := range syncAssignments {
				pageData.SyncAggCommittee[idx] = types.NamedValidator{
					Index: vidx,
					Name:  services.GlobalBeaconService.GetValidatorName(vidx),
				}
			}
		} else {
			pageData.SyncAggCommittee = []types.NamedValidator{}
		}
		pageData.SyncAggParticipation = utils.SyncCommitteeParticipation(pageData.SyncAggregateBits, specs.SyncCommitteeSize)
	}

	if specs.BellatrixForkEpoch != nil && uint64(epoch) >= *specs.BellatrixForkEpoch {
		switch blockData.Block.Version {
		case spec.DataVersionBellatrix:
			if blockData.Block.Bellatrix == nil {
				break
			}
			executionPayload := blockData.Block.Bellatrix.Message.Body.ExecutionPayload
			var baseFeePerGasBEBytes [32]byte
			for i := 0; i < 32; i++ {
				baseFeePerGasBEBytes[i] = executionPayload.BaseFeePerGas[32-1-i]
			}
			baseFeePerGas := new(big.Int).SetBytes(baseFeePerGasBEBytes[:])
			pageData.ExecutionData = &models.SlotPageExecutionData{
				ParentHash:    executionPayload.ParentHash[:],
				FeeRecipient:  executionPayload.FeeRecipient[:],
				StateRoot:     executionPayload.StateRoot[:],
				ReceiptsRoot:  executionPayload.ReceiptsRoot[:],
				LogsBloom:     executionPayload.LogsBloom[:],
				Random:        executionPayload.PrevRandao[:],
				GasLimit:      uint64(executionPayload.GasLimit),
				GasUsed:       uint64(executionPayload.GasUsed),
				Timestamp:     uint64(executionPayload.Timestamp),
				Time:          time.Unix(int64(executionPayload.Timestamp), 0),
				ExtraData:     executionPayload.ExtraData,
				BaseFeePerGas: baseFeePerGas.Uint64(),
				BlockHash:     executionPayload.BlockHash[:],
				BlockNumber:   uint64(executionPayload.BlockNumber),
			}
			getSlotPageTransactions(pageData, executionPayload.Transactions)
		case spec.DataVersionCapella:
			if blockData.Block.Capella == nil {
				break
			}
			executionPayload := blockData.Block.Capella.Message.Body.ExecutionPayload
			var baseFeePerGasBEBytes [32]byte
			for i := 0; i < 32; i++ {
				baseFeePerGasBEBytes[i] = executionPayload.BaseFeePerGas[32-1-i]
			}
			baseFeePerGas := new(big.Int).SetBytes(baseFeePerGasBEBytes[:])
			pageData.ExecutionData = &models.SlotPageExecutionData{
				ParentHash:    executionPayload.ParentHash[:],
				FeeRecipient:  executionPayload.FeeRecipient[:],
				StateRoot:     executionPayload.StateRoot[:],
				ReceiptsRoot:  executionPayload.ReceiptsRoot[:],
				LogsBloom:     executionPayload.LogsBloom[:],
				Random:        executionPayload.PrevRandao[:],
				GasLimit:      uint64(executionPayload.GasLimit),
				GasUsed:       uint64(executionPayload.GasUsed),
				Timestamp:     uint64(executionPayload.Timestamp),
				Time:          time.Unix(int64(executionPayload.Timestamp), 0),
				ExtraData:     executionPayload.ExtraData,
				BaseFeePerGas: baseFeePerGas.Uint64(),
				BlockHash:     executionPayload.BlockHash[:],
				BlockNumber:   uint64(executionPayload.BlockNumber),
			}
			getSlotPageTransactions(pageData, executionPayload.Transactions)
		case spec.DataVersionDeneb:
			if blockData.Block.Deneb == nil {
				break
			}
			executionPayload := blockData.Block.Deneb.Message.Body.ExecutionPayload
			pageData.ExecutionData = &models.SlotPageExecutionData{
				ParentHash:    executionPayload.ParentHash[:],
				FeeRecipient:  executionPayload.FeeRecipient[:],
				StateRoot:     executionPayload.StateRoot[:],
				ReceiptsRoot:  executionPayload.ReceiptsRoot[:],
				LogsBloom:     executionPayload.LogsBloom[:],
				Random:        executionPayload.PrevRandao[:],
				GasLimit:      uint64(executionPayload.GasLimit),
				GasUsed:       uint64(executionPayload.GasUsed),
				Timestamp:     uint64(executionPayload.Timestamp),
				Time:          time.Unix(int64(executionPayload.Timestamp), 0),
				ExtraData:     executionPayload.ExtraData,
				BaseFeePerGas: executionPayload.BaseFeePerGas.Uint64(),
				BlockHash:     executionPayload.BlockHash[:],
				BlockNumber:   uint64(executionPayload.BlockNumber),
			}
			getSlotPageTransactions(pageData, executionPayload.Transactions)
		case spec.DataVersionElectra:
			if blockData.Block.Electra == nil {
				break
			}
			executionPayload := blockData.Block.Electra.Message.Body.ExecutionPayload
			pageData.ExecutionData = &models.SlotPageExecutionData{
				ParentHash:    executionPayload.ParentHash[:],
				FeeRecipient:  executionPayload.FeeRecipient[:],
				StateRoot:     executionPayload.StateRoot[:],
				ReceiptsRoot:  executionPayload.ReceiptsRoot[:],
				LogsBloom:     executionPayload.LogsBloom[:],
				Random:        executionPayload.PrevRandao[:],
				GasLimit:      uint64(executionPayload.GasLimit),
				GasUsed:       uint64(executionPayload.GasUsed),
				Timestamp:     uint64(executionPayload.Timestamp),
				Time:          time.Unix(int64(executionPayload.Timestamp), 0),
				ExtraData:     executionPayload.ExtraData,
				BaseFeePerGas: executionPayload.BaseFeePerGas.Uint64(),
				BlockHash:     executionPayload.BlockHash[:],
				BlockNumber:   uint64(executionPayload.BlockNumber),
			}
			getSlotPageTransactions(pageData, executionPayload.Transactions)
<<<<<<< HEAD
		case spec.DataVersionEip7805:
			if blockData.Block.Eip7805 == nil {
				break
			}
			executionPayload := blockData.Block.Eip7805.Message.Body.ExecutionPayload
=======
		case spec.DataVersionFulu:
			if blockData.Block.Fulu == nil {
				break
			}
			executionPayload := blockData.Block.Fulu.Message.Body.ExecutionPayload
>>>>>>> 84386dfd
			pageData.ExecutionData = &models.SlotPageExecutionData{
				ParentHash:    executionPayload.ParentHash[:],
				FeeRecipient:  executionPayload.FeeRecipient[:],
				StateRoot:     executionPayload.StateRoot[:],
				ReceiptsRoot:  executionPayload.ReceiptsRoot[:],
				LogsBloom:     executionPayload.LogsBloom[:],
				Random:        executionPayload.PrevRandao[:],
				GasLimit:      uint64(executionPayload.GasLimit),
				GasUsed:       uint64(executionPayload.GasUsed),
				Timestamp:     uint64(executionPayload.Timestamp),
				Time:          time.Unix(int64(executionPayload.Timestamp), 0),
				ExtraData:     executionPayload.ExtraData,
				BaseFeePerGas: executionPayload.BaseFeePerGas.Uint64(),
				BlockHash:     executionPayload.BlockHash[:],
				BlockNumber:   uint64(executionPayload.BlockNumber),
			}
			getSlotPageTransactions(pageData, executionPayload.Transactions)
		}
	}

	if specs.CapellaForkEpoch != nil && uint64(epoch) >= *specs.CapellaForkEpoch {
		pageData.BLSChangesCount = uint64(len(blsToExecChanges))
		pageData.BLSChanges = make([]*models.SlotPageBLSChange, pageData.BLSChangesCount)
		for i, blschange := range blsToExecChanges {
			pageData.BLSChanges[i] = &models.SlotPageBLSChange{
				ValidatorIndex: uint64(blschange.Message.ValidatorIndex),
				ValidatorName:  services.GlobalBeaconService.GetValidatorName(uint64(blschange.Message.ValidatorIndex)),
				BlsPubkey:      []byte(blschange.Message.FromBLSPubkey[:]),
				Address:        []byte(blschange.Message.ToExecutionAddress[:]),
				Signature:      []byte(blschange.Signature[:]),
			}
		}

		pageData.WithdrawalsCount = uint64(len(executionWithdrawals))
		pageData.Withdrawals = make([]*models.SlotPageWithdrawal, pageData.WithdrawalsCount)
		for i, withdrawal := range executionWithdrawals {
			pageData.Withdrawals[i] = &models.SlotPageWithdrawal{
				Index:          uint64(withdrawal.Index),
				ValidatorIndex: uint64(withdrawal.ValidatorIndex),
				ValidatorName:  services.GlobalBeaconService.GetValidatorName(uint64(withdrawal.ValidatorIndex)),
				Address:        withdrawal.Address[:],
				Amount:         uint64(withdrawal.Amount),
			}
		}
	}

	if specs.DenebForkEpoch != nil && uint64(epoch) >= *specs.DenebForkEpoch {
		pageData.BlobsCount = uint64(len(blobKzgCommitments))
		pageData.Blobs = make([]*models.SlotPageBlob, pageData.BlobsCount)
		for i := range blobKzgCommitments {
			blobData := &models.SlotPageBlob{
				Index:         uint64(i),
				KzgCommitment: blobKzgCommitments[i][:],
			}
			pageData.Blobs[i] = blobData
		}
	}

	if specs.ElectraForkEpoch != nil && uint64(epoch) >= *specs.ElectraForkEpoch {
		requests, err := blockData.Block.ExecutionRequests()
		if err == nil && requests != nil {
			getSlotPageDepositRequests(pageData, requests.Deposits)
			getSlotPageWithdrawalRequests(pageData, requests.Withdrawals)
			getSlotPageConsolidationRequests(pageData, requests.Consolidations)
		}
	}

	return pageData
}

func getSlotPageInclusionLists(slot phase0.Slot, blockTransactions []*models.SlotPageTransaction) []*models.SlotPageInclusionList {
	blockTransactionMap := map[string]bool{}
	for _, transaction := range blockTransactions {
		blockTransactionMap[string(transaction.Hash)] = true
	}

	inclusionLists := []*models.SlotPageInclusionList{}
	for _, inclusionList := range services.GlobalBeaconService.GetBeaconIndexer().GetInclusionListsBySlot(slot - 1) {
		transactions := decodeTransactions(nil, inclusionList.Message.Transactions)
		transactionsIncluded := make([]bool, len(transactions))
		for i, transaction := range transactions {
			transactionsIncluded[i] = blockTransactionMap[string(transaction.Hash)]
		}

		inclusionLists = append(inclusionLists, &models.SlotPageInclusionList{
			Validator: types.NamedValidator{
				Index: uint64(inclusionList.Message.ValidatorIndex),
				Name:  services.GlobalBeaconService.GetValidatorName(uint64(inclusionList.Message.ValidatorIndex)),
			},
			InclusionListCommitteeRoot: inclusionList.Message.InclusionListCommitteeRoot[:],
			Transactions:               transactions,
			TransactionsCount:          uint64(len(transactions)),
			TransactionsIncluded:       transactionsIncluded,
			Signature:                  inclusionList.Signature[:],
		})
	}

	return inclusionLists
}

func getSlotPageTransactions(pageData *models.SlotPageBlockData, transactions []bellatrix.Transaction) {
	pageData.Transactions = decodeTransactions(pageData.BlockRoot, transactions)
	pageData.TransactionsCount = uint64(len(transactions))
}

func getSlotPageDepositRequests(pageData *models.SlotPageBlockData, depositRequests []*electra.DepositRequest) {
	pageData.DepositRequests = make([]*models.SlotPageDepositRequest, 0)

	for _, depositRequest := range depositRequests {
		receiptData := &models.SlotPageDepositRequest{
			PublicKey:       depositRequest.Pubkey[:],
			WithdrawalCreds: depositRequest.WithdrawalCredentials[:],
			Amount:          uint64(depositRequest.Amount),
			Signature:       depositRequest.Signature[:],
			Index:           depositRequest.Index,
		}

		if validatorIdx, found := services.GlobalBeaconService.GetValidatorIndexByPubkey(phase0.BLSPubKey(depositRequest.Pubkey)); found {
			receiptData.Exists = true
			receiptData.ValidatorIndex = uint64(validatorIdx)
			receiptData.ValidatorName = services.GlobalBeaconService.GetValidatorName(receiptData.ValidatorIndex)
		}

		pageData.DepositRequests = append(pageData.DepositRequests, receiptData)
	}

	pageData.DepositRequestsCount = uint64(len(pageData.DepositRequests))
}

func getSlotPageWithdrawalRequests(pageData *models.SlotPageBlockData, withdrawalRequests []*electra.WithdrawalRequest) {
	pageData.WithdrawalRequests = make([]*models.SlotPageWithdrawalRequest, 0)

	for _, withdrawalRequest := range withdrawalRequests {
		requestData := &models.SlotPageWithdrawalRequest{
			Address:   withdrawalRequest.SourceAddress[:],
			PublicKey: withdrawalRequest.ValidatorPubkey[:],
			Amount:    uint64(withdrawalRequest.Amount),
		}

		if validatorIdx, found := services.GlobalBeaconService.GetValidatorIndexByPubkey(phase0.BLSPubKey(withdrawalRequest.ValidatorPubkey)); found {
			requestData.Exists = true
			requestData.ValidatorIndex = uint64(validatorIdx)
			requestData.ValidatorName = services.GlobalBeaconService.GetValidatorName(requestData.ValidatorIndex)
		}

		pageData.WithdrawalRequests = append(pageData.WithdrawalRequests, requestData)
	}

	pageData.WithdrawalRequestsCount = uint64(len(pageData.WithdrawalRequests))
}

func getSlotPageConsolidationRequests(pageData *models.SlotPageBlockData, consolidationRequests []*electra.ConsolidationRequest) {
	pageData.ConsolidationRequests = make([]*models.SlotPageConsolidationRequest, 0)

	for _, consolidationRequest := range consolidationRequests {
		requestData := &models.SlotPageConsolidationRequest{
			Address:      consolidationRequest.SourceAddress[:],
			SourcePubkey: consolidationRequest.SourcePubkey[:],
			TargetPubkey: consolidationRequest.TargetPubkey[:],
		}

		if sourceValidatorIdx, found := services.GlobalBeaconService.GetValidatorIndexByPubkey(phase0.BLSPubKey(consolidationRequest.SourcePubkey)); found {
			requestData.SourceFound = true
			requestData.SourceIndex = uint64(sourceValidatorIdx)
			requestData.SourceName = services.GlobalBeaconService.GetValidatorName(requestData.SourceIndex)
		}

		if targetValidatorIdx, found := services.GlobalBeaconService.GetValidatorIndexByPubkey(phase0.BLSPubKey(consolidationRequest.TargetPubkey)); found {
			requestData.TargetFound = true
			requestData.TargetIndex = uint64(targetValidatorIdx)
			requestData.TargetName = services.GlobalBeaconService.GetValidatorName(requestData.TargetIndex)
		}

		pageData.ConsolidationRequests = append(pageData.ConsolidationRequests, requestData)
	}

	pageData.ConsolidationRequestsCount = uint64(len(pageData.ConsolidationRequests))
}

func handleSlotDownload(ctx context.Context, w http.ResponseWriter, blockSlot int64, blockRoot []byte, downloadType string) error {
	chainState := services.GlobalBeaconService.GetChainState()
	currentSlot := chainState.CurrentSlot()
	var blockData *services.CombinedBlockResponse
	var err error
	if blockSlot > -1 {
		if phase0.Slot(blockSlot) <= currentSlot {
			blockData, err = services.GlobalBeaconService.GetSlotDetailsBySlot(ctx, phase0.Slot(blockSlot))
		}
	} else {
		blockData, err = services.GlobalBeaconService.GetSlotDetailsByBlockroot(ctx, phase0.Root(blockRoot))
	}

	if err != nil {
		return fmt.Errorf("error getting block data: %v", err)
	}

	if blockData == nil || blockData.Block == nil {
		return fmt.Errorf("block not found")
	}

	switch downloadType {
	case "block-ssz":
		w.Header().Set("Content-Type", "application/octet-stream")
		w.Header().Set("Content-Disposition", fmt.Sprintf("attachment; filename=block-%d-%x.ssz", blockData.Header.Message.Slot, blockData.Root[:]))

		dynSsz := services.GlobalBeaconService.GetBeaconIndexer().GetDynSSZ()
		_, blockSSZ, err := beacon.MarshalVersionedSignedBeaconBlockSSZ(dynSsz, blockData.Block, false, true)
		if err != nil {
			return fmt.Errorf("error serializing block: %v", err)
		}
		w.Write(blockSSZ)
		return nil

	case "block-json":
		w.Header().Set("Content-Type", "application/json")
		w.Header().Set("Content-Disposition", fmt.Sprintf("attachment; filename=block-%d-%x.json", blockData.Header.Message.Slot, blockData.Root[:]))

		_, jsonRes, err := beacon.MarshalVersionedSignedBeaconBlockJson(blockData.Block)
		if err != nil {
			return fmt.Errorf("error serializing block: %v", err)
		}
		w.Write(jsonRes)
		return nil

	case "header-ssz":
		w.Header().Set("Content-Type", "application/octet-stream")
		w.Header().Set("Content-Disposition", fmt.Sprintf("attachment; filename=header-%d-%x.ssz", blockData.Header.Message.Slot, blockData.Root[:]))
		headerSSZ, err := blockData.Header.MarshalSSZ()
		if err != nil {
			return fmt.Errorf("error serializing header: %v", err)
		}
		w.Write(headerSSZ)
		return nil

	case "header-json":
		w.Header().Set("Content-Type", "application/json")
		w.Header().Set("Content-Disposition", fmt.Sprintf("attachment; filename=header-%d-%x.json", blockData.Header.Message.Slot, blockData.Root[:]))
		jsonRes, err := blockData.Header.MarshalJSON()
		if err != nil {
			return fmt.Errorf("error serializing header: %v", err)
		}
		w.Write(jsonRes)
		return nil

	default:
		return fmt.Errorf("unknown download type: %s", downloadType)
	}
}

func decodeTransactions(blockRoot []byte, transactions []bellatrix.Transaction) []*models.SlotPageTransaction {
	decodedTransactions := make([]*models.SlotPageTransaction, 0)
	sigLookupBytes := []types.TxSignatureBytes{}
	sigLookupMap := map[types.TxSignatureBytes][]*models.SlotPageTransaction{}

	for idx, txBytes := range transactions {
		var tx ethtypes.Transaction

		err := tx.UnmarshalBinary(txBytes)
		if err != nil {
			logrus.Warnf("error decoding transaction 0x%x.%v: %v\n", blockRoot, idx, err)
			continue
		}

		txHash := tx.Hash()
		txValue, _ := tx.Value().Float64()
		ethFloat, _ := utils.ETH.Float64()
		txValue = txValue / ethFloat

		txData := &models.SlotPageTransaction{
			Index: uint64(idx),
			Hash:  txHash[:],
			Value: txValue,
			Data:  tx.Data(),
			Type:  uint64(tx.Type()),
		}
		txData.DataLen = uint64(len(txData.Data))
		txFrom, err := ethtypes.Sender(ethtypes.NewPragueSigner(tx.ChainId()), &tx)
		if err != nil {
			txData.From = "unknown"
			logrus.Warnf("error decoding transaction sender 0x%x.%v: %v\n", blockRoot, idx, err)
		} else {
			txData.From = txFrom.String()
		}
		txTo := tx.To()
		if txTo == nil {
			txData.To = "new contract"
		} else {
			txData.To = txTo.String()
		}

		decodedTransactions = append(decodedTransactions, txData)

		// check call fn signature
		if txData.DataLen >= 4 {
			sigBytes := types.TxSignatureBytes(txData.Data[0:4])
			if sigLookupMap[sigBytes] == nil {
				sigLookupMap[sigBytes] = []*models.SlotPageTransaction{
					txData,
				}
				sigLookupBytes = append(sigLookupBytes, sigBytes)
			} else {
				sigLookupMap[sigBytes] = append(sigLookupMap[sigBytes], txData)
			}
		} else {
			txData.FuncSigStatus = 10
			txData.FuncName = "transfer"
		}
	}

	if len(sigLookupBytes) > 0 {
		sigLookups := services.GlobalTxSignaturesService.LookupSignatures(sigLookupBytes)
		for _, sigLookup := range sigLookups {
			for _, txData := range sigLookupMap[sigLookup.Bytes] {
				txData.FuncSigStatus = uint64(sigLookup.Status)
				txData.FuncBytes = fmt.Sprintf("0x%x", sigLookup.Bytes[:])
				if sigLookup.Status == types.TxSigStatusFound {
					txData.FuncSig = sigLookup.Signature
					txData.FuncName = sigLookup.Name
				} else {
					txData.FuncName = "call?"
				}
			}
		}
	}

	return decodedTransactions
}<|MERGE_RESOLUTION|>--- conflicted
+++ resolved
@@ -718,19 +718,11 @@
 				BlockNumber:   uint64(executionPayload.BlockNumber),
 			}
 			getSlotPageTransactions(pageData, executionPayload.Transactions)
-<<<<<<< HEAD
-		case spec.DataVersionEip7805:
-			if blockData.Block.Eip7805 == nil {
-				break
-			}
-			executionPayload := blockData.Block.Eip7805.Message.Body.ExecutionPayload
-=======
 		case spec.DataVersionFulu:
 			if blockData.Block.Fulu == nil {
 				break
 			}
 			executionPayload := blockData.Block.Fulu.Message.Body.ExecutionPayload
->>>>>>> 84386dfd
 			pageData.ExecutionData = &models.SlotPageExecutionData{
 				ParentHash:    executionPayload.ParentHash[:],
 				FeeRecipient:  executionPayload.FeeRecipient[:],
@@ -748,6 +740,28 @@
 				BlockNumber:   uint64(executionPayload.BlockNumber),
 			}
 			getSlotPageTransactions(pageData, executionPayload.Transactions)
+		case spec.DataVersionEip7805:
+			if blockData.Block.Eip7805 == nil {
+				break
+			}
+			executionPayload := blockData.Block.Eip7805.Message.Body.ExecutionPayload
+			pageData.ExecutionData = &models.SlotPageExecutionData{
+				ParentHash:    executionPayload.ParentHash[:],
+				FeeRecipient:  executionPayload.FeeRecipient[:],
+				StateRoot:     executionPayload.StateRoot[:],
+				ReceiptsRoot:  executionPayload.ReceiptsRoot[:],
+				LogsBloom:     executionPayload.LogsBloom[:],
+				Random:        executionPayload.PrevRandao[:],
+				GasLimit:      uint64(executionPayload.GasLimit),
+				GasUsed:       uint64(executionPayload.GasUsed),
+				Timestamp:     uint64(executionPayload.Timestamp),
+				Time:          time.Unix(int64(executionPayload.Timestamp), 0),
+				ExtraData:     executionPayload.ExtraData,
+				BaseFeePerGas: executionPayload.BaseFeePerGas.Uint64(),
+				BlockHash:     executionPayload.BlockHash[:],
+				BlockNumber:   uint64(executionPayload.BlockNumber),
+			}
+			getSlotPageTransactions(pageData, executionPayload.Transactions)
 		}
 	}
 
